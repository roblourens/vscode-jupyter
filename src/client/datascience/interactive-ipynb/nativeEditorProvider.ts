--- conflicted
+++ resolved
@@ -2,7 +2,6 @@
 // Licensed under the MIT License.
 'use strict';
 import { inject, injectable } from 'inversify';
-<<<<<<< HEAD
 import * as uuid from 'uuid/v4';
 import { Disposable, Event, EventEmitter, Uri, WebviewPanel } from 'vscode';
 import { arePathsSame } from '../../../datascience-ui/react-common/arePathsSame';
@@ -13,27 +12,14 @@
     WebviewCustomEditorProvider
 } from '../../common/application/types';
 import { traceInfo } from '../../common/logger';
-=======
-import * as path from 'path';
-import { Event, EventEmitter, TextDocument, TextEditor, Uri } from 'vscode';
-
-import { ICommandManager, IDocumentManager, IWorkspaceService } from '../../common/application/types';
-import { JUPYTER_LANGUAGE } from '../../common/constants';
-import { IFileSystem } from '../../common/platform/types';
->>>>>>> bd9615ac
 import {
     IAsyncDisposable,
     IAsyncDisposableRegistry,
     IConfigurationService,
-<<<<<<< HEAD
-    IDisposableRegistry
-} from '../../common/types';
-import { createDeferred } from '../../common/utils/async';
-=======
     IDisposableRegistry,
     Resource
 } from '../../common/types';
->>>>>>> bd9615ac
+import { createDeferred } from '../../common/utils/async';
 import * as localize from '../../common/utils/localize';
 import { IServiceContainer } from '../../ioc/types';
 import { captureTelemetry, sendTelemetryEvent } from '../../telemetry';
@@ -96,18 +82,12 @@
             findFilesPromise.then(r => (this.notebookCount += r.length));
         }
 
-<<<<<<< HEAD
         // Register for the custom editor service.
         customEditorService.registerWebviewCustomEditorProvider(NativeEditorProvider.customEditorViewType, this, {
             enableFindWidget: true,
             retainContextWhenHidden: true
         });
     }
-=======
-        this.disposables.push(
-            this.documentManager.onDidChangeActiveTextEditor(this.onDidChangeActiveTextEditorHandler.bind(this))
-        );
->>>>>>> bd9615ac
 
     public save(resource: Uri): Thenable<void> {
         return this.loadStorage(resource).then(async s => {
@@ -275,7 +255,6 @@
         }
     }
 
-<<<<<<< HEAD
     private async modelChanged(file: Uri, change: NotebookModelChange): Promise<void> {
         // If the cells change because of a UI event, tell VS code about it
         if (change.source === 'user') {
@@ -292,58 +271,14 @@
                 default:
                     this._editEventEmitter.fire({ resource: file, edit: change });
                     break;
-=======
-    private async getNextNewNotebookUri(): Promise<Uri> {
-        // Start in the root and look for files starting with untitled
-        let number = 1;
-        const dir = this.workspace.rootPath;
-        if (dir) {
-            const existing = await this.fileSystem.search(
-                path.join(dir, `${localize.DataScience.untitledNotebookFileName()}-*.ipynb`)
-            );
-
-            // Sort by number
-            existing.sort();
-
-            // Add one onto the end of the last one
-            if (existing.length > 0) {
-                const match = /(\w+)-(\d+)\.ipynb/.exec(path.basename(existing[existing.length - 1]));
-                if (match && match.length > 1) {
-                    number = parseInt(match[2], 10);
-                }
-                return Uri.file(path.join(dir, `${localize.DataScience.untitledNotebookFileName()}-${number + 1}`));
->>>>>>> bd9615ac
-            }
-        }
-    }
-
-<<<<<<< HEAD
+            }
+        }
+    }
+
     private async loadModel(file: Uri, contents?: string): Promise<INotebookModel> {
         const modelAndStorage = await this.loadModelAndStorage(file, contents);
         return modelAndStorage.model;
     }
-=======
-    private openNotebookAndCloseEditor = async (
-        document: TextDocument,
-        closeDocumentBeforeOpeningNotebook: boolean
-    ) => {
-        // See if this is an ipynb file
-        if (this.isNotebook(document) && this.configuration.getSettings(document.uri).datascience.useNotebookEditor) {
-            const closeActiveEditorCommand = 'workbench.action.closeActiveEditor';
-            try {
-                const contents = document.getText();
-                const uri = document.uri;
-
-                if (closeDocumentBeforeOpeningNotebook) {
-                    if (
-                        !this.documentManager.activeTextEditor ||
-                        this.documentManager.activeTextEditor.document !== document
-                    ) {
-                        await this.documentManager.showTextDocument(document);
-                    }
-                    await this.cmdManager.executeCommand(closeActiveEditorCommand);
-                }
->>>>>>> bd9615ac
 
     private async loadStorage(file: Uri, contents?: string): Promise<INotebookStorage> {
         const modelAndStorage = await this.loadModelAndStorage(file, contents);
@@ -362,22 +297,7 @@
                 return { model: m, storage };
             });
 
-<<<<<<< HEAD
             this.models.set(key, modelPromise);
-=======
-        // If we have both `git` & `file` schemes for the same file, then we're most likely looking at a diff view.
-        // Also ensure both editors are in the same view column.
-        // Possible we have a git diff view (with two editors git and file scheme), and we open the file view
-        // on the side (different view column).
-        const gitSchemeEditor = this.documentManager.visibleTextEditors.find(
-            editorUri =>
-                editorUri.document.uri.scheme === 'git' &&
-                this.fileSystem.arePathsSame(editorUri.document.uri.fsPath, editor.document.uri.fsPath)
-        );
-
-        if (!gitSchemeEditor) {
-            return false;
->>>>>>> bd9615ac
         }
         return modelPromise;
     }
@@ -386,7 +306,6 @@
         // See if we have any untitled storage already
         const untitledStorage = [...this.models.keys()].filter(k => Uri.parse(k).scheme === 'untitled');
 
-<<<<<<< HEAD
         // Just use the length (don't bother trying to fill in holes). We never remove storage objects from
         // our map, so we'll keep creating new untitled notebooks.
         const fileName = `${localize.DataScience.untitledNotebookFileName()}-${untitledStorage.length + 1}.ipynb`;
@@ -394,20 +313,5 @@
 
         // Turn this back into an untitled
         return fileUri.with({ scheme: 'untitled', path: fileName });
-=======
-        // Also confirm the document we have passed in, belongs to one of the editors.
-        // If its not, then its another document (that is not in the diff view).
-        return gitSchemeEditor === editor || fileSchemeEditor === editor;
-    }
-    private isNotebook(document: TextDocument) {
-        // Only support file uris (we don't want to automatically open any other ipynb file from another resource as a notebook).
-        // E.g. when opening a document for comparison, the scheme is `git`, in live share the scheme is `vsls`.
-        const validUriScheme = document.uri.scheme === 'file' || document.uri.scheme === 'vsls';
-        return (
-            validUriScheme &&
-            (document.languageId === JUPYTER_LANGUAGE ||
-                path.extname(document.fileName).toLocaleLowerCase() === '.ipynb')
-        );
->>>>>>> bd9615ac
     }
 }