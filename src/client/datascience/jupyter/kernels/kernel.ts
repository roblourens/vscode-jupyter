--- conflicted
+++ resolved
@@ -181,14 +181,10 @@
             await this.restarting.promise;
         }
         if (!this._notebookPromise) {
+            const stopWatch = new StopWatch();
             this.startCancellation = new CancellationTokenSource();
             this._notebookPromise = new Promise<INotebook>(async (resolve, reject) => {
                 try {
-<<<<<<< HEAD
-=======
-                    const stopWatch = new StopWatch();
-                    await this.validate(this.uri);
->>>>>>> 08b8a44d
                     try {
                         this.notebook = await this.notebookProvider.getOrCreateNotebook({
                             identity: this.uri,
@@ -253,43 +249,6 @@
         );
     }
 
-<<<<<<< HEAD
-=======
-    private async validate(uri: Uri): Promise<void> {
-        const kernel = this.kernelProvider.get(uri);
-        if (!kernel) {
-            return;
-        }
-        const key = uri.toString();
-        if (!this.kernelValidated.get(key)) {
-            const promise = new Promise<void>((resolve) =>
-                this.rawNotebookSupported.supported().then((isRawNotebookSupported) =>
-                    this.kernelSelectionUsage
-                        .useSelectedKernel(
-                            kernel?.kernelConnectionMetadata,
-                            uri,
-                            isRawNotebookSupported ? 'raw' : 'jupyter',
-                            undefined,
-                            true // Disable UI when validating.
-                        )
-                        .finally(() => {
-                            // If still using the same promise, then remove the exception information.
-                            // Basically if there's an exception, then we cannot use the kernel and a message would have been displayed.
-                            // We don't want to cache such a promise, as its possible the user later installs the dependencies.
-                            if (this.kernelValidated.get(key)?.kernel === kernel) {
-                                this.kernelValidated.delete(key);
-                            }
-                        })
-                        .finally(resolve)
-                        .catch(noop)
-                )
-            );
-
-            this.kernelValidated.set(key, { kernel, promise });
-        }
-        await this.kernelValidated.get(key)!.promise;
-    }
->>>>>>> 08b8a44d
     private async initializeAfterStart() {
         if (!this.notebook) {
             return;
