// Copyright (c) Microsoft Corporation. All rights reserved.
// Licensed under the MIT License.
'use strict';
import '../../common/extensions';

import { inject, injectable, named } from 'inversify';
import * as path from 'path';
import * as uuid from 'uuid/v4';
import { Disposable, EventEmitter, Memento, notebook as vscNotebook, NotebookCell, NotebookCellExecutionState, NotebookCellExecutionStateChangeEvent, ViewColumn } from 'vscode';

import {
    IApplicationShell,
    ICommandManager,
    IWebviewPanelProvider,
    IWorkspaceService,
    IDocumentManager
} from '../../common/application/types';
import { EXTENSION_ROOT_DIR, UseCustomEditorApi } from '../../common/constants';
import { traceError, traceInfo } from '../../common/logger';
import { GLOBAL_MEMENTO, IConfigurationService, IDisposable, IMemento, Resource } from '../../common/types';
import * as localize from '../../common/utils/localize';
import { noop } from '../../common/utils/misc';
import { StopWatch } from '../../common/utils/stopWatch';
import { sendTelemetryEvent } from '../../telemetry';
import { HelpLinks, Identifiers, Telemetry } from '../constants';
import { JupyterDataRateLimitError } from '../jupyter/jupyterDataRateLimitError';
import {
    ICodeCssGenerator,
    IInteractiveWindowProvider,
    IJupyterVariableDataProvider,
    IJupyterVariableDataProviderFactory,
    IJupyterVariables,
    INotebookEditorProvider,
    IThemeFinder,
    WebViewViewChangeEventArgs
} from '../types';
import { WebviewPanelHost } from '../webviews/webviewPanelHost';
import { DataViewerMessageListener } from './dataViewerMessageListener';
import {
    DataViewerMessages,
    IDataFrameInfo,
    IDataViewer,
    IDataViewerDataProvider,
    IDataViewerMapping,
    IGetRowsRequest,
    IGetSliceRequest
} from './types';
import { isValidSliceExpression, preselectedSliceExpression } from '../../../datascience-ui/data-explorer/helpers';
import { addNewCellAfter, updateCellCode } from '../notebook/helpers/executionHelpers';
import { CheckboxState } from '../../telemetry/constants';

const PREFERRED_VIEWGROUP = 'JupyterDataViewerPreferredViewColumn';
const dataExplorerDir = path.join(EXTENSION_ROOT_DIR, 'out', 'datascience-ui', 'viewers');
@injectable()
export class DataViewer extends WebviewPanelHost<IDataViewerMapping> implements IDataViewer, IDisposable {
    private dataProvider: IDataViewerDataProvider | undefined;
    private rowsTimer: StopWatch | undefined;
    private pendingRowsCount: number = 0;
    private dataFrameInfoPromise: Promise<IDataFrameInfo> | undefined;
    private currentSliceExpression: string | undefined;
    private sentDataViewerSliceDimensionalityTelemetry = false;
    private variableCounter = 0;
    private existingDisposable: Disposable | undefined;
    private historyList = [];

    public get visible() {
        return !!this.webPanel?.isVisible();
    }

    public get onDidDisposeDataViewer() {
        return this._onDidDisposeDataViewer.event;
    }

    public get onDidChangeDataViewerViewState() {
        return this._onDidChangeDataViewerViewState.event;
    }

    private _onDidDisposeDataViewer = new EventEmitter<IDataViewer>();
    private _onDidChangeDataViewerViewState = new EventEmitter<void>();

    constructor(
        @inject(IWebviewPanelProvider) provider: IWebviewPanelProvider,
        @inject(IConfigurationService) configuration: IConfigurationService,
        @inject(ICodeCssGenerator) cssGenerator: ICodeCssGenerator,
        @inject(IThemeFinder) themeFinder: IThemeFinder,
        @inject(IWorkspaceService) workspaceService: IWorkspaceService,
        @inject(IApplicationShell) private applicationShell: IApplicationShell,
        @inject(UseCustomEditorApi) useCustomEditorApi: boolean,
        @inject(IMemento) @named(GLOBAL_MEMENTO) readonly globalMemento: Memento,
        @inject(IInteractiveWindowProvider) private interactiveWindowProvider: IInteractiveWindowProvider,
        @inject(ICommandManager) private commandManager: ICommandManager,
        @inject(IDocumentManager) private readonly documentManager: IDocumentManager,
        @inject(IJupyterVariables)
        @named(Identifiers.KERNEL_VARIABLES)
        private kernelVariableProvider: IJupyterVariables,
        @inject(IJupyterVariableDataProviderFactory) private dataProviderFactory: IJupyterVariableDataProviderFactory,
        @inject(INotebookEditorProvider) private notebookEditorProvider: INotebookEditorProvider
    ) {
        super(
            configuration,
            provider,
            cssGenerator,
            themeFinder,
            workspaceService,
            (c, v, d) => new DataViewerMessageListener(c, v, d),
            dataExplorerDir,
            [path.join(dataExplorerDir, 'commons.initial.bundle.js'), path.join(dataExplorerDir, 'dataExplorer.js')],
            localize.DataScience.dataExplorerTitle(),
            globalMemento.get(PREFERRED_VIEWGROUP) ?? ViewColumn.One,
            useCustomEditorApi
        );
        this.onDidDispose(this.dataViewerDisposed, this);
    }

    public async showData(dataProvider: IDataViewerDataProvider, title: string): Promise<void> {
        if (!this.isDisposed) {
            // Save the data provider
            this.dataProvider = dataProvider;

            // Load the web panel using our current directory as we don't expect to load any other files
            await super.loadWebview(process.cwd()).catch(traceError);

            super.setTitle(title);

            // Then show our web panel. Eventually we need to consume the data
            await super.show(true);

            let dataFrameInfo = await this.prepDataFrameInfo();

            // If higher dimensional data, preselect a slice to show
            if (dataFrameInfo.shape && dataFrameInfo.shape.length > 2) {
                this.maybeSendSliceDataDimensionalityTelemetry(dataFrameInfo.shape.length);
                const slice = preselectedSliceExpression(dataFrameInfo.shape);
                dataFrameInfo = await this.getDataFrameInfo(slice);
            }

            // Send a message with our data
            this.postMessage(DataViewerMessages.InitializeData, dataFrameInfo).ignoreErrors();
        }
    }

    private dataViewerDisposed() {
        this._onDidDisposeDataViewer.fire(this as IDataViewer);
    }

    public async updateWithNewVariable(newVariableName: string) {
        const notebook = (this.dataProvider as IJupyterVariableDataProvider).notebook;

        // Generate a variable
        const jupyterVariable = await this.kernelVariableProvider.getFullVariable(
            {
                name: newVariableName,
                value: '',
                supportsDataExplorer: true,
                type: 'DataFrame',
                size: 0,
                shape: '',
                count: 0,
                truncated: true
            },
            notebook
        );
        const jupyterVariableDataProvider = await this.dataProviderFactory.create(
            jupyterVariable
        );
        // Set dependencies for jupyterVariableDataProvider
        jupyterVariableDataProvider.setDependencies(jupyterVariable, notebook);
        // Get variable info
        this.dataFrameInfoPromise = jupyterVariableDataProvider.getDataFrameInfo();
        this.dataProvider = jupyterVariableDataProvider;
        const dataFrameInfo = await this.dataFrameInfoPromise;
        super.setTitle(`Data Viewer - ${newVariableName}`);

        this.postMessage(DataViewerMessages.InitializeData, dataFrameInfo).ignoreErrors();
    }

    public async getHistoryItem(index: number) {
        const variableName = this.historyList[index].variableName;

        this.updateWithNewVariable(variableName);
    }

    public async refreshData() {
        const currentSliceExpression = this.currentSliceExpression;
        // Clear our cached info promise
        this.dataFrameInfoPromise = undefined;
        // Then send a refresh data payload
        // At this point, variable shape or type may have changed
        // such that previous slice expression is no longer valid
        let dataFrameInfo = await this.getDataFrameInfo(undefined, true);
        // Check whether the previous slice expression is valid WRT the new shape
        if (currentSliceExpression !== undefined && dataFrameInfo.shape !== undefined) {
            if (isValidSliceExpression(currentSliceExpression, dataFrameInfo.shape)) {
                dataFrameInfo = await this.getDataFrameInfo(currentSliceExpression);
            } else {
                // Previously applied slice expression isn't valid anymore
                // Generate a preselected slice
                const newSlice = preselectedSliceExpression(dataFrameInfo.shape);
                dataFrameInfo = await this.getDataFrameInfo(newSlice);
            }
        }
        traceInfo(`Refreshing data viewer for variable ${dataFrameInfo.name}`);
        // Send a message with our data
        this.postMessage(DataViewerMessages.InitializeData, dataFrameInfo).ignoreErrors();
    }

    public dispose(): void {
        super.dispose();

        if (this.dataProvider) {
            // Call dispose on the data provider
            this.dataProvider.dispose();
            this.dataProvider = undefined;
        }
    }

    protected async onViewStateChanged(args: WebViewViewChangeEventArgs) {
        if (args.current.active && args.current.visible && args.previous.active && args.current.visible) {
            await this.globalMemento.update(PREFERRED_VIEWGROUP, this.webPanel?.viewColumn);
        }
        this._onDidChangeDataViewerViewState.fire();
    }

    protected get owningResource(): Resource {
        return undefined;
    }

    // eslint-disable-next-line @typescript-eslint/no-explicit-any
    protected onMessage(message: string, payload: any) {
        switch (message) {
            case DataViewerMessages.GetAllRowsRequest:
                this.getAllRows(payload as string).ignoreErrors();
                break;

            case DataViewerMessages.GetRowsRequest:
                this.getRowChunk(payload as IGetRowsRequest).ignoreErrors();
                break;

            case DataViewerMessages.GetSliceRequest:
                this.getSlice(payload as IGetSliceRequest).ignoreErrors();
                break;

            case DataViewerMessages.SubmitCommand:
                this.handleCommand(payload).ignoreErrors();
                break;

            case DataViewerMessages.RefreshDataViewer:
                this.refreshData().ignoreErrors();
                void sendTelemetryEvent(Telemetry.RefreshDataViewer);
                break;

            case DataViewerMessages.SliceEnablementStateChanged:
                void sendTelemetryEvent(Telemetry.DataViewerSliceEnablementStateChanged, undefined, {
                    newState: payload.newState ? CheckboxState.Checked : CheckboxState.Unchecked
                });
                break;

            default:
                break;
        }

        super.onMessage(message, payload);
    }

    private getDataFrameInfo(sliceExpression?: string, isRefresh?: boolean): Promise<IDataFrameInfo> {
        // If requesting a new slice, refresh our cached info promise
        if (!this.dataFrameInfoPromise || sliceExpression !== this.currentSliceExpression) {
            this.dataFrameInfoPromise = this.dataProvider
                ? this.dataProvider.getDataFrameInfo(sliceExpression, isRefresh)
                : Promise.resolve({});
            this.currentSliceExpression = sliceExpression;
        }
        return this.dataFrameInfoPromise;
    }

    private async prepDataFrameInfo(): Promise<IDataFrameInfo> {
        this.rowsTimer = new StopWatch();
        const output = await this.getDataFrameInfo();

        // Log telemetry about number of rows
        try {
            sendTelemetryEvent(Telemetry.ShowDataViewer, 0, {
                rows: output.rowCount ? output.rowCount : 0,
                columns: output.columns ? output.columns.length : 0
            });

            // Count number of rows to fetch so can send telemetry on how long it took.
            this.pendingRowsCount = output.rowCount ? output.rowCount : 0;
        } catch {
            noop();
        }

        return output;
    }

    // Deprecate this
    private async getAllRows(sliceExpression?: string) {
        return this.wrapRequest(async () => {
            if (this.dataProvider) {
                const allRows = await this.dataProvider.getAllRows(sliceExpression);
                this.pendingRowsCount = 0;
                return this.postMessage(DataViewerMessages.GetAllRowsResponse, allRows);
            }
        });
    }

    private getSlice(request: IGetSliceRequest) {
        return this.wrapRequest(async () => {
            if (this.dataProvider) {
                const payload = await this.getDataFrameInfo(request.slice);
                if (payload.shape?.length) {
                    this.maybeSendSliceDataDimensionalityTelemetry(payload.shape.length);
                }
                sendTelemetryEvent(Telemetry.DataViewerSliceOperation, undefined, { source: request.source });
                return this.postMessage(DataViewerMessages.InitializeData, payload);
            }
        });
    }

    private getRowChunk(request: IGetRowsRequest) {
        return this.wrapRequest(async () => {
            if (this.dataProvider) {
                const dataFrameInfo = await this.getDataFrameInfo(request.sliceExpression);
                const rows = await this.dataProvider.getRows(
                    request.start,
                    Math.min(request.end, dataFrameInfo.rowCount ? dataFrameInfo.rowCount : 0),
                    request.sliceExpression
                );
                return this.postMessage(DataViewerMessages.GetRowsResponse, {
                    rows,
                    start: request.start,
                    end: request.end
                });
            }
        });
    }

    private async wrapRequest(func: () => Promise<void>) {
        try {
            return await func();
        } catch (e) {
            if (e instanceof JupyterDataRateLimitError) {
                traceError(e);
                const actionTitle = localize.DataScience.pythonInteractiveHelpLink();
                this.applicationShell.showErrorMessage(e.toString(), actionTitle).then((v) => {
                    // User clicked on the link, open it.
                    if (v === actionTitle) {
                        this.applicationShell.openUrl(HelpLinks.JupyterDataRateHelpLink);
                    }
                }, noop);
                this.dispose();
            }
            traceError(e);
            this.applicationShell.showErrorMessage(e).then(noop, noop);
        } finally {
            this.sendElapsedTimeTelemetry();
        }
    }

    private sendElapsedTimeTelemetry() {
        if (this.rowsTimer && this.pendingRowsCount === 0) {
            sendTelemetryEvent(Telemetry.ShowDataViewer, this.rowsTimer.elapsedTime);
        }
    }

    private addToHistory(transformation: String, variableName: String, code: String) {
        const newHistItem = {
            name: transformation,
            variableName: variableName,
            code: code
        }
        this.historyList.push(newHistItem);
        this.postMessage(DataViewerMessages.UpdateHistoryList, this.historyList).ignoreErrors();
    }

    private async handleCommand(payload: { command: string; args: any }) {
        const notebook = (this.dataProvider as IJupyterVariableDataProvider).notebook;
        let code = '';
        const currentVariableName = (await this.dataFrameInfoPromise)!.name;
<<<<<<< HEAD
        let newVariableName = '';
        //TODO fix this not finding the dummy notebook provider
=======
        let newVariableName = currentVariableName ?? '';
>>>>>>> 6b271f32
        const matchingNotebookEditor = this.notebookEditorProvider.editors.find(
            (editor) => editor.notebook?.identity.fsPath === notebook?.identity.fsPath
        );
        let refreshRequired = true;
        switch (payload.command) {
            case 'open_interactive_window':
                await this.interactiveWindowProvider.getOrCreate(notebook?.resource, notebook);
                break;
            case 'export_to_csv':
                await notebook?.execute(`${currentVariableName}.to_csv("./cleaned.csv", index=False)`, '', 0, uuid());
                break;
            case 'export_to_python_script':
                //TODO get code from notebook
                // this.notebook
                var dataCleanCode = this.historyList.map(function (item) {
                    return item.code;
                }).join("\n");

                dataCleanCode = 'import pandas as pd\n\ndf = pd.read_csv(\'' + notebook?.identity.path + '\')\n' + dataCleanCode;

                const doc = await this.documentManager.openTextDocument({
                    language: 'python',
                    content: dataCleanCode
                });

                await this.documentManager.showTextDocument(doc, 1, true);
                break;
            case 'rename':
                this.variableCounter += 1;
                newVariableName = `df${this.variableCounter}`;
                code = `${newVariableName} = ${currentVariableName}.rename(columns={ "${payload.args.old}": "${payload.args.new}" })`;
                this.addToHistory("Renamed column " + payload.args.old + " to " + payload.args.new, newVariableName, code);
                break;
            case 'drop':
                this.variableCounter += 1;
                newVariableName = `df${this.variableCounter}`;
                const labels = payload.args.targets as string[];
<<<<<<< HEAD
                code = `df${this.variableCounter} = ${currentVariableName}.drop(columns=${'[' + labels.map((label) => `"${label}"`).join(',') + ']'})`;
                this.addToHistory("Dropped Column(s): " + labels.map((label) => `"${label}"`).join(','), newVariableName, code);
=======
                if (payload.args.mode === 'row') {
                    // Drop rows by index
                    code = `df${this.variableCounter} = ${currentVariableName}.drop(${'[' + labels.join(', ') + ']'})`;
                } else {
                    // Drop columns by column name
                    code = `df${this.variableCounter} = ${currentVariableName}.drop(columns=${'[' + labels.map((label) => `"${label}"`).join(', ') + ']'})`;
                }
>>>>>>> 6b271f32
                break;
            case 'dropna':
                this.variableCounter += 1;
                newVariableName = `df${this.variableCounter}`;
<<<<<<< HEAD
                code = `${newVariableName} = ${currentVariableName}.dropna(axis=${payload.args.target})`;
                this.addToHistory(payload.args.target == 0 ? "Dropped rows with missing data" : "Dropped columns with missing data", newVariableName, code);
=======
                if (payload.args.subset !== undefined) {
                    // This assumes only one column/row at a time
                    code = `${newVariableName} = ${currentVariableName}.dropna(subset=["${payload.args.subset}"])`;
                } else {
                    code = `${newVariableName} = ${currentVariableName}.dropna(axis=${payload.args.target})`;
                }
>>>>>>> 6b271f32
                break;
            case 'pyplot.hist':
                refreshRequired = false;
                code = `import matplotlib.pyplot as plt\nplt.hist(${currentVariableName}["${payload.args.target}"])`;
                break;
            case 'normalize':
                const { start, end, target } = payload.args;
                code = `from sklearn.preprocessing import MinMaxScaler\nscaler = MinMaxScaler(feature_range=(${start}, ${end}))\n${currentVariableName}["${target}"] = scaler.fit_transform(${currentVariableName}["${target}"].values.reshape(-1, 1))`;
                this.addToHistory("Normalized " + target + " column", newVariableName, code);
                break;
            case 'fillna':
                const { newValue } = payload.args;
                this.variableCounter += 1;
                newVariableName = `df${this.variableCounter}`;
                code = `${newVariableName} = ${currentVariableName}.fillna(${newValue})`;
                break;
            case DataViewerMessages.GetHistoryItem:
                this.getHistoryItem(payload.args.index).ignoreErrors();
                break;
        }
<<<<<<< HEAD
        
        if (code && notebook !== undefined) {
            //TODO this is not executing properly in the then() 
            notebook?.execute(code, '', 0, uuid()).then(async () => {
                if (this.existingDisposable) {
                    this.existingDisposable.dispose();
=======
        if (code && matchingNotebookEditor !== undefined) {
            const cells = (matchingNotebookEditor as any).document.getCells();
            const lastCell = cells[cells.length - 1] as NotebookCell;
            await updateCellCode(lastCell, code);
            await addNewCellAfter(lastCell, '');
            if (this.existingDisposable) {
                this.existingDisposable.dispose();
            }
            this.existingDisposable = vscNotebook.onDidChangeCellExecutionState(async (e: NotebookCellExecutionStateChangeEvent) => {
                if (e.executionState === NotebookCellExecutionState.Idle && refreshRequired) {
                    await this.updateWithNewVariable(newVariableName);
>>>>>>> 6b271f32
                }
                await this.updateWithNewVariable(newVariableName)
            });
        }
        // if (code && matchingNotebookEditor !== undefined) {
        //     const cells = (matchingNotebookEditor as any).document.getCells();
        //     const lastCell = cells[cells.length - 1] as NotebookCell;
        //     await updateCellCode(lastCell, code);
        //     await addNewCellAfter(lastCell, '');
        //     if (this.existingDisposable) {
        //         this.existingDisposable.dispose();
        //     }
        //     this.existingDisposable = vscNotebook.onDidChangeCellExecutionState(async (e: NotebookCellExecutionStateChangeEvent) => {
        //         if (e.executionState === NotebookCellExecutionState.Idle) {
        //             await this.updateWithNewVariable(newVariableName);
        //         }
        //     });
        //     await this.commandManager.executeCommand('notebook.cell.executeAndSelectBelow'); // TODO ensure correct cell is selected
        // }
    }
    private maybeSendSliceDataDimensionalityTelemetry(numberOfDimensions: number) {
        if (!this.sentDataViewerSliceDimensionalityTelemetry) {
            sendTelemetryEvent(Telemetry.DataViewerDataDimensionality, undefined, { numberOfDimensions });
            this.sentDataViewerSliceDimensionalityTelemetry = true;
        }
    }
}<|MERGE_RESOLUTION|>--- conflicted
+++ resolved
@@ -49,6 +49,12 @@
 import { addNewCellAfter, updateCellCode } from '../notebook/helpers/executionHelpers';
 import { CheckboxState } from '../../telemetry/constants';
 
+interface IHistoryItem {
+    name: string;
+    variableName: string;
+    code: string;
+}
+
 const PREFERRED_VIEWGROUP = 'JupyterDataViewerPreferredViewColumn';
 const dataExplorerDir = path.join(EXTENSION_ROOT_DIR, 'out', 'datascience-ui', 'viewers');
 @injectable()
@@ -61,7 +67,7 @@
     private sentDataViewerSliceDimensionalityTelemetry = false;
     private variableCounter = 0;
     private existingDisposable: Disposable | undefined;
-    private historyList = [];
+    private historyList: IHistoryItem[] = [];
 
     public get visible() {
         return !!this.webPanel?.isVisible();
@@ -363,7 +369,7 @@
         }
     }
 
-    private addToHistory(transformation: String, variableName: String, code: String) {
+    private addToHistory(transformation: string, variableName: string, code: string) {
         const newHistItem = {
             name: transformation,
             variableName: variableName,
@@ -377,12 +383,7 @@
         const notebook = (this.dataProvider as IJupyterVariableDataProvider).notebook;
         let code = '';
         const currentVariableName = (await this.dataFrameInfoPromise)!.name;
-<<<<<<< HEAD
-        let newVariableName = '';
-        //TODO fix this not finding the dummy notebook provider
-=======
         let newVariableName = currentVariableName ?? '';
->>>>>>> 6b271f32
         const matchingNotebookEditor = this.notebookEditorProvider.editors.find(
             (editor) => editor.notebook?.identity.fsPath === notebook?.identity.fsPath
         );
@@ -420,33 +421,27 @@
                 this.variableCounter += 1;
                 newVariableName = `df${this.variableCounter}`;
                 const labels = payload.args.targets as string[];
-<<<<<<< HEAD
-                code = `df${this.variableCounter} = ${currentVariableName}.drop(columns=${'[' + labels.map((label) => `"${label}"`).join(',') + ']'})`;
-                this.addToHistory("Dropped Column(s): " + labels.map((label) => `"${label}"`).join(','), newVariableName, code);
-=======
                 if (payload.args.mode === 'row') {
                     // Drop rows by index
                     code = `df${this.variableCounter} = ${currentVariableName}.drop(${'[' + labels.join(', ') + ']'})`;
+                    this.addToHistory("Dropped Rows(s): " + labels.map((label) => `${label}`).join(','), newVariableName, code);
                 } else {
                     // Drop columns by column name
                     code = `df${this.variableCounter} = ${currentVariableName}.drop(columns=${'[' + labels.map((label) => `"${label}"`).join(', ') + ']'})`;
+                    this.addToHistory("Dropped Column(s): " + labels.map((label) => `"${label}"`).join(','), newVariableName, code);
                 }
->>>>>>> 6b271f32
                 break;
             case 'dropna':
                 this.variableCounter += 1;
                 newVariableName = `df${this.variableCounter}`;
-<<<<<<< HEAD
-                code = `${newVariableName} = ${currentVariableName}.dropna(axis=${payload.args.target})`;
-                this.addToHistory(payload.args.target == 0 ? "Dropped rows with missing data" : "Dropped columns with missing data", newVariableName, code);
-=======
                 if (payload.args.subset !== undefined) {
                     // This assumes only one column/row at a time
                     code = `${newVariableName} = ${currentVariableName}.dropna(subset=["${payload.args.subset}"])`;
+                    this.addToHistory(`Dropped column with missing data: "${payload.args.subset}"`, newVariableName, code);
                 } else {
                     code = `${newVariableName} = ${currentVariableName}.dropna(axis=${payload.args.target})`;
+                    this.addToHistory(payload.args.target == 0 ? "Dropped rows with missing data" : "Dropped columns with missing data", newVariableName, code);
                 }
->>>>>>> 6b271f32
                 break;
             case 'pyplot.hist':
                 refreshRequired = false;
@@ -467,45 +462,33 @@
                 this.getHistoryItem(payload.args.index).ignoreErrors();
                 break;
         }
-<<<<<<< HEAD
-        
-        if (code && notebook !== undefined) {
-            //TODO this is not executing properly in the then() 
-            notebook?.execute(code, '', 0, uuid()).then(async () => {
+        const dataCleaningMode = this.configService.getSettings().dataCleaningMode;
+        if (dataCleaningMode === 'standalone') {
+            if (code && notebook !== undefined) {
+                //TODO this is not executing properly in the then() 
+                notebook?.execute(code, '', 0, uuid()).then(async () => {
+                    if (this.existingDisposable) {
+                        this.existingDisposable.dispose();
+                    }
+                    await this.updateWithNewVariable(newVariableName)
+                });
+            }
+        } else if (dataCleaningMode === 'jupyter_notebook') {
+            if (code && matchingNotebookEditor !== undefined) {
+                const cells = (matchingNotebookEditor as any).document.getCells();
+                const lastCell = cells[cells.length - 1] as NotebookCell;
+                await updateCellCode(lastCell, code);
+                await addNewCellAfter(lastCell, '');
                 if (this.existingDisposable) {
                     this.existingDisposable.dispose();
-=======
-        if (code && matchingNotebookEditor !== undefined) {
-            const cells = (matchingNotebookEditor as any).document.getCells();
-            const lastCell = cells[cells.length - 1] as NotebookCell;
-            await updateCellCode(lastCell, code);
-            await addNewCellAfter(lastCell, '');
-            if (this.existingDisposable) {
-                this.existingDisposable.dispose();
-            }
-            this.existingDisposable = vscNotebook.onDidChangeCellExecutionState(async (e: NotebookCellExecutionStateChangeEvent) => {
-                if (e.executionState === NotebookCellExecutionState.Idle && refreshRequired) {
-                    await this.updateWithNewVariable(newVariableName);
->>>>>>> 6b271f32
                 }
-                await this.updateWithNewVariable(newVariableName)
-            });
-        }
-        // if (code && matchingNotebookEditor !== undefined) {
-        //     const cells = (matchingNotebookEditor as any).document.getCells();
-        //     const lastCell = cells[cells.length - 1] as NotebookCell;
-        //     await updateCellCode(lastCell, code);
-        //     await addNewCellAfter(lastCell, '');
-        //     if (this.existingDisposable) {
-        //         this.existingDisposable.dispose();
-        //     }
-        //     this.existingDisposable = vscNotebook.onDidChangeCellExecutionState(async (e: NotebookCellExecutionStateChangeEvent) => {
-        //         if (e.executionState === NotebookCellExecutionState.Idle) {
-        //             await this.updateWithNewVariable(newVariableName);
-        //         }
-        //     });
-        //     await this.commandManager.executeCommand('notebook.cell.executeAndSelectBelow'); // TODO ensure correct cell is selected
-        // }
+                this.existingDisposable = vscNotebook.onDidChangeCellExecutionState(async (e: NotebookCellExecutionStateChangeEvent) => {
+                    if (e.executionState === NotebookCellExecutionState.Idle && refreshRequired) {
+                        await this.updateWithNewVariable(newVariableName);
+                    };
+                });
+            }
+        }
     }
     private maybeSendSliceDataDimensionalityTelemetry(numberOfDimensions: number) {
         if (!this.sentDataViewerSliceDimensionalityTelemetry) {
