// eslint-disable-next-line
/* eslint-disable comma-dangle */
// eslint-disable-next-line
/* eslint-disable max-classes-per-file */
// eslint-disable-next-line
/* eslint-disable @typescript-eslint/explicit-module-boundary-types */
// eslint-disable-next-line
/* eslint-disable class-methods-use-this */
// eslint-disable-next-line
/* eslint-disable consistent-return */
// Copyright (c) Microsoft Corporation. All rights reserved.
// Licensed under the MIT License.

import { inject, injectable } from 'inversify';
import { CancellationToken, Disposable, Event, EventEmitter, Uri } from 'vscode';
import { IApplicationShell, ICommandManager, IWorkspaceService } from '../common/application/types';
import { ProductNames } from '../common/installer/productNames';
import { InterpreterUri } from '../common/installer/types';
import {
    IDisposableRegistry,
    IExtensions,
    InstallerResponse,
    IPersistentStateFactory,
    Product,
    Resource
} from '../common/types';
import { createDeferred } from '../common/utils/async';
import * as localize from '../common/utils/localize';
import { noop } from '../common/utils/misc';
import { PythonExtension, Telemetry } from '../datascience/constants';
import { IEnvironmentActivationService } from '../interpreter/activation/types';
import { IInterpreterQuickPickItem, IInterpreterSelector } from '../interpreter/configuration/types';
import { IInterpreterService } from '../interpreter/contracts';
import { IWindowsStoreInterpreter } from '../interpreter/locators/types';
import { PythonEnvironment } from '../pythonEnvironments/info';
import { sendTelemetryEvent } from '../telemetry';
import {
    ILanguageServer,
    ILanguageServerProvider,
    IPythonApiProvider,
    IPythonDebuggerPathProvider,
    IPythonExtensionChecker,
    IPythonInstaller,
    JupyterProductToInstall,
    PythonApi
} from './types';

/* eslint-disable max-classes-per-file */
@injectable()
export class PythonApiProvider implements IPythonApiProvider {
    private readonly api = createDeferred<PythonApi>();
    private readonly didActivatePython = new EventEmitter<void>();
    public get onDidActivatePythonExtension() {
        return this.didActivatePython.event;
    }

    private initialized?: boolean;
    private hooksRegistered?: boolean;

    constructor(
        @inject(IExtensions) private readonly extensions: IExtensions,
        @inject(IDisposableRegistry) private readonly disposables: IDisposableRegistry,
        @inject(IPythonExtensionChecker) private extensionChecker: IPythonExtensionChecker
    ) {
        const previouslyInstalled = this.extensionChecker.isPythonExtensionInstalled;
        if (!previouslyInstalled) {
            this.extensions.onDidChange(
                async () => {
                    if (this.extensionChecker.isPythonExtensionInstalled) {
                        await this.registerHooks();
                    }
                },
                this,
                this.disposables
            );
        }
        this.disposables.push(this.didActivatePython);
    }

    public async getApi(): Promise<PythonApi | undefined> {
        if (await this.init().catch(noop)) {
            return this.api.promise;
        }
        return;
    }

    public setApi(api: PythonApi): void {
        if (this.api.resolved) {
            return;
        }
        this.api.resolve(api);
    }

    private async init(): Promise<boolean> {
        if (this.initialized) {
            return true;
        }
        this.initialized = true;
        const pythonExtension = this.extensions.getExtension<{ jupyter: { registerHooks(): void } }>(PythonExtension);
        if (!pythonExtension) {
            const installed = await this.extensionChecker.showPythonExtensionInstallRequiredPrompt();
            if (installed === InstallerResponse.Installed) {
                return true;
            }
            this.initialized = false;
            return false;
        } else {
<<<<<<< HEAD
            if (!pythonExtension.isActive) {
                await pythonExtension.activate();
            }
            pythonExtension.exports.jupyter.registerHooks();
            return true;
=======
            await this.registerHooks();
        }
    }
    private async registerHooks() {
        if (this.hooksRegistered) {
            return;
        }
        const pythonExtension = this.extensions.getExtension<{ jupyter: { registerHooks(): void } }>(PythonExtension);
        if (!pythonExtension) {
            return;
        }
        this.hooksRegistered = true;
        if (!pythonExtension.isActive) {
            await pythonExtension.activate();
            this.didActivatePython.fire();
>>>>>>> b44f574b
        }
        pythonExtension.exports.jupyter.registerHooks();
    }
}

@injectable()
export class PythonExtensionChecker implements IPythonExtensionChecker {
    private extensionChangeHandler: Disposable | undefined;
    private pythonExtensionId = PythonExtension;
    private waitingOnInstallPrompt?: Promise<InstallerResponse>;
    constructor(
        @inject(IExtensions) private readonly extensions: IExtensions,
        @inject(IPersistentStateFactory) private readonly persistentStateFactory: IPersistentStateFactory,
        @inject(IApplicationShell) private readonly appShell: IApplicationShell,
        @inject(ICommandManager) private readonly commandManager: ICommandManager
    ) {
        // If the python extension is not installed listen to see if anything does install it
        if (!this.isPythonExtensionInstalled) {
            this.extensionChangeHandler = this.extensions.onDidChange(this.extensionsChangeHandler.bind(this));
        }
    }

    public get isPythonExtensionInstalled() {
        return this.extensions.getExtension(this.pythonExtensionId) !== undefined;
    }
    public get isPythonExtensionActive() {
        return this.extensions.getExtension(this.pythonExtensionId)?.isActive === true;
    }

    public async showPythonExtensionInstallRequiredPrompt(): Promise<InstallerResponse> {
        if (this.waitingOnInstallPrompt) {
            return this.waitingOnInstallPrompt;
        }
        // Ask user if they want to install and then wait for them to actually install it.
        const yes = localize.Common.bannerLabelYes();
        const no = localize.Common.bannerLabelNo();
        const answer = await this.appShell.showErrorMessage(localize.DataScience.pythonExtensionRequired(), yes, no);
        if (answer === yes) {
            await this.installPythonExtension();
            return InstallerResponse.Installed;
        }
        return InstallerResponse.Ignore;
    }

    public async showPythonExtensionInstallRecommendedPrompt() {
        const key = 'ShouldShowPythonExtensionInstallRecommendedPrompt';
        const surveyPrompt = this.persistentStateFactory.createGlobalPersistentState(key, true);
        if (surveyPrompt.value) {
            const yes = localize.Common.bannerLabelYes();
            const no = localize.Common.bannerLabelNo();
            const doNotShowAgain = localize.Common.doNotShowAgain();

            const promise = (this.waitingOnInstallPrompt = new Promise<InstallerResponse>(async (resolve) => {
                const answer = await this.appShell.showWarningMessage(
                    localize.DataScience.pythonExtensionRecommended(),
                    yes,
                    no,
                    doNotShowAgain
                );
                let resolveValue: InstallerResponse;
                switch (answer) {
                    case yes:
                        await this.installPythonExtension();
                        resolveValue = InstallerResponse.Installed;
                        break;
                    case doNotShowAgain:
                        await surveyPrompt.updateValue(false);
                        resolveValue = InstallerResponse.Disabled;
                        break;
                    case no:
                    default:
                        resolveValue = InstallerResponse.Ignore;
                        break;
                }
                resolve(resolveValue);
            }));
            await promise;
            this.waitingOnInstallPrompt = undefined;
        }
    }

    private async installPythonExtension() {
        // Have the user install python
        void this.commandManager.executeCommand('extension.open', PythonExtension);
    }

    private async extensionsChangeHandler(): Promise<void> {
        // On extension change see if python was installed, if so unhook our extension change watcher and
        // notify the user that they might need to restart notebooks or interactive windows
        if (this.isPythonExtensionInstalled && this.extensionChangeHandler) {
            this.extensionChangeHandler.dispose();
            this.extensionChangeHandler = undefined;

            this.appShell
                .showInformationMessage(localize.DataScience.pythonExtensionInstalled(), localize.Common.ok())
                .then(noop, noop);
        }
    }
}

@injectable()
export class LanguageServerProvider implements ILanguageServerProvider {
    constructor(@inject(IPythonApiProvider) private readonly apiProvider: IPythonApiProvider) {}

    public getLanguageServer(resource?: InterpreterUri): Promise<ILanguageServer | undefined> {
        return this.apiProvider.getApi().then((api) => api?.getLanguageServer(resource));
    }
}

@injectable()
export class WindowsStoreInterpreter implements IWindowsStoreInterpreter {
    constructor(@inject(IPythonApiProvider) private readonly apiProvider: IPythonApiProvider) {}

    public isWindowsStoreInterpreter(pythonPath: string): Promise<boolean> {
        return this.apiProvider.getApi().then((api) => (api ? api.isWindowsStoreInterpreter(pythonPath) : false));
    }
}

@injectable()
export class PythonDebuggerPathProvider implements IPythonDebuggerPathProvider {
    constructor(@inject(IPythonApiProvider) private readonly apiProvider: IPythonApiProvider) {}

    public getDebuggerPath(): Promise<string | undefined> {
        return this.apiProvider.getApi().then((api) => api?.getDebuggerPath());
    }
}

const ProductMapping: { [key in Product]: JupyterProductToInstall } = {
    [Product.ipykernel]: JupyterProductToInstall.ipykernel,
    [Product.jupyter]: JupyterProductToInstall.jupyter,
    [Product.kernelspec]: JupyterProductToInstall.kernelspec,
    [Product.nbconvert]: JupyterProductToInstall.nbconvert,
    [Product.notebook]: JupyterProductToInstall.notebook,
    [Product.pandas]: JupyterProductToInstall.pandas
};

/* eslint-disable max-classes-per-file */
@injectable()
export class PythonInstaller implements IPythonInstaller {
    private readonly _onInstalled = new EventEmitter<{ product: Product; resource?: InterpreterUri }>();
    public get onInstalled(): Event<{ product: Product; resource?: InterpreterUri }> {
        return this._onInstalled.event;
    }
    constructor(@inject(IPythonApiProvider) private readonly apiProvider: IPythonApiProvider) {}

    public async install(
        product: Product,
        resource?: InterpreterUri,
        cancel?: CancellationToken
    ): Promise<InstallerResponse> {
        let action: 'installed' | 'failed' | 'disabled' | 'ignored' = 'installed';
        try {
            const api = await this.apiProvider.getApi();
            const result = await api?.install(ProductMapping[product], resource, cancel);
            if (result === InstallerResponse.Installed) {
                this._onInstalled.fire({ product, resource });
            }
            switch (result) {
                case InstallerResponse.Installed:
                    action = 'installed';
                    break;
                case InstallerResponse.Ignore:
                case undefined:
                    action = 'ignored';
                    break;
                case InstallerResponse.Disabled:
                    action = 'disabled';
                    break;
                default:
                    break;
            }
            return result || InstallerResponse.Ignore;
        } catch (ex) {
            action = 'failed';
            throw ex;
        } finally {
            product;
            sendTelemetryEvent(Telemetry.PythonModuleInstal, undefined, {
                action,
                moduleName: ProductNames.get(product)!
            });
        }
    }
}

// eslint-disable-next-line max-classes-per-file
@injectable()
export class EnvironmentActivationService implements IEnvironmentActivationService {
    constructor(@inject(IPythonApiProvider) private readonly apiProvider: IPythonApiProvider) {}

    public async getActivatedEnvironmentVariables(
        resource: Resource,
        interpreter?: PythonEnvironment
    ): Promise<NodeJS.ProcessEnv | undefined> {
        return this.apiProvider
            .getApi()
            .then((api) => api?.getActivatedEnvironmentVariables(resource, interpreter, false));
    }
}

// eslint-disable-next-line max-classes-per-file
@injectable()
export class InterpreterSelector implements IInterpreterSelector {
    constructor(@inject(IPythonApiProvider) private readonly apiProvider: IPythonApiProvider) {}

    public async getSuggestions(resource: Resource): Promise<IInterpreterQuickPickItem[]> {
        return this.apiProvider.getApi().then((api) => (api ? api.getSuggestions(resource) : []));
    }
}
// eslint-disable-next-line max-classes-per-file
@injectable()
export class InterpreterService implements IInterpreterService {
    private readonly didChangeInterpreter = new EventEmitter<void>();
    private eventHandlerAdded?: boolean;
    constructor(
        @inject(IPythonApiProvider) private readonly apiProvider: IPythonApiProvider,
        @inject(IPythonExtensionChecker) private extensionChecker: IPythonExtensionChecker,
        @inject(IDisposableRegistry) private readonly disposables: IDisposableRegistry,
        @inject(IWorkspaceService) private readonly workspace: IWorkspaceService
    ) {}

    public get onDidChangeInterpreter(): Event<void> {
<<<<<<< HEAD
        if (this.extensionChecker.isPythonExtensionInstalled && !this.eventHandlerAdded) {
            this.apiProvider
                .getApi()
                .then((api) => {
                    if (!this.eventHandlerAdded) {
                        this.eventHandlerAdded = true;
                        api?.onDidChangeInterpreter(() => this.didChangeInterpreter.fire(), this, this.disposables);
                    }
                })
                .catch(noop);
=======
        if (this.extensionChecker.isPythonExtensionInstalled) {
            if (this.extensionChecker.isPythonExtensionActive && !this.eventHandlerAdded) {
                this.hookupOnDidChangeInterpreterEvent();
            }
            if (!this.extensionChecker.isPythonExtensionActive) {
                this.apiProvider.onDidActivatePythonExtension(
                    this.hookupOnDidChangeInterpreterEvent,
                    this,
                    this.disposables
                );
            }
>>>>>>> b44f574b
        }
        return this.didChangeInterpreter.event;
    }

    public getInterpreters(resource?: Uri): Promise<PythonEnvironment[]> {
        return this.apiProvider.getApi().then((api) => (api ? api.getInterpreters(resource) : []));
    }
    private workspaceCachedActiveInterpreter = new Map<string, Promise<PythonEnvironment | undefined>>();
    public getActiveInterpreter(resource?: Uri): Promise<PythonEnvironment | undefined> {
<<<<<<< HEAD
        return this.apiProvider.getApi().then((api) => api?.getActiveInterpreter(resource));
=======
        const workspaceId = this.workspace.getWorkspaceFolderIdentifier(resource);
        let promise = this.workspaceCachedActiveInterpreter.get(workspaceId);
        if (!promise) {
            promise = this.apiProvider.getApi().then((api) => api.getActiveInterpreter(resource));

            if (promise) {
                this.workspaceCachedActiveInterpreter.set(workspaceId, promise);
                // If there was a problem in getting the details, remove the cached info.
                promise.catch(() => {
                    if (this.workspaceCachedActiveInterpreter.get(workspaceId) === promise) {
                        this.workspaceCachedActiveInterpreter.delete(workspaceId);
                    }
                });
            }
        }
        return promise;
>>>>>>> b44f574b
    }

    public async getInterpreterDetails(pythonPath: string, resource?: Uri): Promise<undefined | PythonEnvironment> {
        try {
            return await this.apiProvider.getApi().then((api) => api?.getInterpreterDetails(pythonPath, resource));
        } catch {
            // If the python extension cannot get the details here, don't fail. Just don't use them.
            return undefined;
        }
    }
    private hookupOnDidChangeInterpreterEvent() {
        if (this.eventHandlerAdded) {
            return;
        }
        this.apiProvider
            .getApi()
            .then((api) => {
                if (!this.eventHandlerAdded) {
                    this.eventHandlerAdded = true;
                    api.onDidChangeInterpreter(() => this.didChangeInterpreter.fire(), this, this.disposables);
                }
            })
            .catch(noop);
    }
}<|MERGE_RESOLUTION|>--- conflicted
+++ resolved
@@ -105,14 +105,8 @@
             this.initialized = false;
             return false;
         } else {
-<<<<<<< HEAD
-            if (!pythonExtension.isActive) {
-                await pythonExtension.activate();
-            }
-            pythonExtension.exports.jupyter.registerHooks();
+            await this.registerHooks();
             return true;
-=======
-            await this.registerHooks();
         }
     }
     private async registerHooks() {
@@ -127,7 +121,6 @@
         if (!pythonExtension.isActive) {
             await pythonExtension.activate();
             this.didActivatePython.fire();
->>>>>>> b44f574b
         }
         pythonExtension.exports.jupyter.registerHooks();
     }
@@ -230,7 +223,7 @@
 
 @injectable()
 export class LanguageServerProvider implements ILanguageServerProvider {
-    constructor(@inject(IPythonApiProvider) private readonly apiProvider: IPythonApiProvider) {}
+    constructor(@inject(IPythonApiProvider) private readonly apiProvider: IPythonApiProvider) { }
 
     public getLanguageServer(resource?: InterpreterUri): Promise<ILanguageServer | undefined> {
         return this.apiProvider.getApi().then((api) => api?.getLanguageServer(resource));
@@ -239,7 +232,7 @@
 
 @injectable()
 export class WindowsStoreInterpreter implements IWindowsStoreInterpreter {
-    constructor(@inject(IPythonApiProvider) private readonly apiProvider: IPythonApiProvider) {}
+    constructor(@inject(IPythonApiProvider) private readonly apiProvider: IPythonApiProvider) { }
 
     public isWindowsStoreInterpreter(pythonPath: string): Promise<boolean> {
         return this.apiProvider.getApi().then((api) => (api ? api.isWindowsStoreInterpreter(pythonPath) : false));
@@ -248,7 +241,7 @@
 
 @injectable()
 export class PythonDebuggerPathProvider implements IPythonDebuggerPathProvider {
-    constructor(@inject(IPythonApiProvider) private readonly apiProvider: IPythonApiProvider) {}
+    constructor(@inject(IPythonApiProvider) private readonly apiProvider: IPythonApiProvider) { }
 
     public getDebuggerPath(): Promise<string | undefined> {
         return this.apiProvider.getApi().then((api) => api?.getDebuggerPath());
@@ -271,7 +264,7 @@
     public get onInstalled(): Event<{ product: Product; resource?: InterpreterUri }> {
         return this._onInstalled.event;
     }
-    constructor(@inject(IPythonApiProvider) private readonly apiProvider: IPythonApiProvider) {}
+    constructor(@inject(IPythonApiProvider) private readonly apiProvider: IPythonApiProvider) { }
 
     public async install(
         product: Product,
@@ -316,7 +309,7 @@
 // eslint-disable-next-line max-classes-per-file
 @injectable()
 export class EnvironmentActivationService implements IEnvironmentActivationService {
-    constructor(@inject(IPythonApiProvider) private readonly apiProvider: IPythonApiProvider) {}
+    constructor(@inject(IPythonApiProvider) private readonly apiProvider: IPythonApiProvider) { }
 
     public async getActivatedEnvironmentVariables(
         resource: Resource,
@@ -331,7 +324,7 @@
 // eslint-disable-next-line max-classes-per-file
 @injectable()
 export class InterpreterSelector implements IInterpreterSelector {
-    constructor(@inject(IPythonApiProvider) private readonly apiProvider: IPythonApiProvider) {}
+    constructor(@inject(IPythonApiProvider) private readonly apiProvider: IPythonApiProvider) { }
 
     public async getSuggestions(resource: Resource): Promise<IInterpreterQuickPickItem[]> {
         return this.apiProvider.getApi().then((api) => (api ? api.getSuggestions(resource) : []));
@@ -347,21 +340,9 @@
         @inject(IPythonExtensionChecker) private extensionChecker: IPythonExtensionChecker,
         @inject(IDisposableRegistry) private readonly disposables: IDisposableRegistry,
         @inject(IWorkspaceService) private readonly workspace: IWorkspaceService
-    ) {}
+    ) { }
 
     public get onDidChangeInterpreter(): Event<void> {
-<<<<<<< HEAD
-        if (this.extensionChecker.isPythonExtensionInstalled && !this.eventHandlerAdded) {
-            this.apiProvider
-                .getApi()
-                .then((api) => {
-                    if (!this.eventHandlerAdded) {
-                        this.eventHandlerAdded = true;
-                        api?.onDidChangeInterpreter(() => this.didChangeInterpreter.fire(), this, this.disposables);
-                    }
-                })
-                .catch(noop);
-=======
         if (this.extensionChecker.isPythonExtensionInstalled) {
             if (this.extensionChecker.isPythonExtensionActive && !this.eventHandlerAdded) {
                 this.hookupOnDidChangeInterpreterEvent();
@@ -373,7 +354,6 @@
                     this.disposables
                 );
             }
->>>>>>> b44f574b
         }
         return this.didChangeInterpreter.event;
     }
@@ -383,13 +363,10 @@
     }
     private workspaceCachedActiveInterpreter = new Map<string, Promise<PythonEnvironment | undefined>>();
     public getActiveInterpreter(resource?: Uri): Promise<PythonEnvironment | undefined> {
-<<<<<<< HEAD
-        return this.apiProvider.getApi().then((api) => api?.getActiveInterpreter(resource));
-=======
         const workspaceId = this.workspace.getWorkspaceFolderIdentifier(resource);
         let promise = this.workspaceCachedActiveInterpreter.get(workspaceId);
         if (!promise) {
-            promise = this.apiProvider.getApi().then((api) => api.getActiveInterpreter(resource));
+            promise = this.apiProvider.getApi().then((api) => api?.getActiveInterpreter(resource));
 
             if (promise) {
                 this.workspaceCachedActiveInterpreter.set(workspaceId, promise);
@@ -402,7 +379,6 @@
             }
         }
         return promise;
->>>>>>> b44f574b
     }
 
     public async getInterpreterDetails(pythonPath: string, resource?: Uri): Promise<undefined | PythonEnvironment> {
@@ -422,7 +398,7 @@
             .then((api) => {
                 if (!this.eventHandlerAdded) {
                     this.eventHandlerAdded = true;
-                    api.onDidChangeInterpreter(() => this.didChangeInterpreter.fire(), this, this.disposables);
+                    api?.onDidChangeInterpreter(() => this.didChangeInterpreter.fire(), this, this.disposables);
                 }
             })
             .catch(noop);
