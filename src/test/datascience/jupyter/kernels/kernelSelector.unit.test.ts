--- conflicted
+++ resolved
@@ -24,15 +24,7 @@
 import { KernelService } from '../../../../client/datascience/jupyter/kernels/kernelService';
 import { LiveKernelModel } from '../../../../client/datascience/jupyter/kernels/types';
 import { IKernelFinder } from '../../../../client/datascience/kernel-launcher/types';
-<<<<<<< HEAD
 import { IJupyterSessionManager } from '../../../../client/datascience/types';
-=======
-import {
-    IJupyterSessionManager,
-    IRawNotebookSupportedService,
-    KernelInterpreterDependencyResponse
-} from '../../../../client/datascience/types';
->>>>>>> 08b8a44d
 import { IInterpreterService } from '../../../../client/interpreter/contracts';
 import { PythonEnvironment } from '../../../../client/pythonEnvironments/info';
 import { PreferredRemoteKernelIdProvider } from '../../../../client/datascience/notebookStorage/preferredRemoteKernelIdProvider';
@@ -130,11 +122,7 @@
             when(kernelSelectionProvider.getKernelSelectionsForLocalSession(anything(), anything())).thenResolve([]);
             when(appShell.showQuickPick(anything(), anything(), anything())).thenResolve();
 
-<<<<<<< HEAD
             const kernel = await kernelSelector.selectLocalKernel(undefined, new StopWatch());
-=======
-            const kernel = await kernelSelector.selectLocalKernel(undefined, 'jupyter', new StopWatch());
->>>>>>> 08b8a44d
 
             assert.isUndefined(kernel);
             verify(kernelSelectionProvider.getKernelSelectionsForLocalSession(anything(), anything())).once();
@@ -247,99 +235,14 @@
                 selection: { kernelSpec }
             } as any);
 
-<<<<<<< HEAD
             const kernel = await kernelSelector.selectLocalKernel(undefined, new StopWatch());
-=======
-            const kernel = await kernelSelector.selectLocalKernel(undefined, 'jupyter', new StopWatch());
->>>>>>> 08b8a44d
 
             assert.deepEqual((kernel as any)?.kernelSpec, kernelSpec);
             assert.deepEqual(kernel?.interpreter, interpreter);
             verify(kernelSelectionProvider.getKernelSelectionsForLocalSession(anything(), anything())).once();
             verify(appShell.showQuickPick(anything(), anything(), anything())).once();
         });
-<<<<<<< HEAD
         test('For a raw connection, if an interpreter is selected return it along with a default kernelspec', async () => {
-=======
-        test('If selected interpreter has ipykernel installed, then return matching kernelspec and interpreter', async () => {
-            when(dependencyService.areDependenciesInstalled(interpreter, anything())).thenResolve(true);
-            when(kernelFinder.findKernelSpec(undefined, interpreter, anything())).thenResolve(kernelSpec);
-            when(kernelSelectionProvider.getKernelSelectionsForLocalSession(anything(), anything())).thenResolve([]);
-            when(
-                appShell.showInformationMessage(localize.DataScience.fallbackToUseActiveInterpreterAsKernel())
-            ).thenResolve();
-            when(appShell.showQuickPick(anything(), anything(), anything())).thenResolve({
-                selection: { interpreter, kernelSpec }
-            } as any);
-
-            const kernel = await kernelSelector.selectLocalKernel(undefined, 'jupyter', new StopWatch());
-
-            assert.deepEqual((kernel as any)?.kernelSpec, kernelSpec);
-            verify(dependencyService.areDependenciesInstalled(interpreter, anything())).once();
-            verify(kernelSelectionProvider.getKernelSelectionsForLocalSession(anything(), anything())).once();
-            verify(appShell.showQuickPick(anything(), anything(), anything())).once();
-            verify(kernelService.registerKernel(anything(), anything())).never();
-            verify(
-                appShell.showInformationMessage(localize.DataScience.fallbackToUseActiveInterpreterAsKernel())
-            ).never();
-            verify(
-                appShell.showInformationMessage(localize.DataScience.fallBackToRegisterAndUseActiveInterpeterAsKernel())
-            ).never();
-        });
-        test('If selected interpreter has ipykernel installed and there is no matching kernelSpec, then register a new kernel and return the new kernelspec and interpreter', async () => {
-            when(dependencyService.areDependenciesInstalled(interpreter, anything())).thenResolve(true);
-            when(kernelFinder.findKernelSpec(undefined, interpreter, anything())).thenResolve();
-            when(kernelService.registerKernel(undefined, interpreter, anything(), anything())).thenResolve(kernelSpec);
-            when(kernelSelectionProvider.getKernelSelectionsForLocalSession(anything(), anything())).thenResolve([]);
-            when(
-                appShell.showInformationMessage(localize.DataScience.fallBackToRegisterAndUseActiveInterpeterAsKernel())
-            ).thenResolve();
-            when(appShell.showQuickPick(anything(), anything(), anything())).thenResolve({
-                selection: { interpreter, kernelSpec }
-            } as any);
-
-            const kernel = await kernelSelector.selectLocalKernel(undefined, 'jupyter', new StopWatch());
-
-            assert.deepEqual((kernel as any)?.kernelSpec, kernelSpec);
-            assert.deepEqual(kernel?.interpreter, interpreter);
-            verify(dependencyService.areDependenciesInstalled(interpreter, anything())).once();
-            verify(kernelSelectionProvider.getKernelSelectionsForLocalSession(anything(), anything())).twice(); // Once for caching.
-            verify(appShell.showQuickPick(anything(), anything(), anything())).once();
-            verify(
-                appShell.showInformationMessage(localize.DataScience.fallbackToUseActiveInterpreterAsKernel())
-            ).never();
-            verify(
-                appShell.showInformationMessage(localize.DataScience.fallBackToRegisterAndUseActiveInterpeterAsKernel())
-            ).never();
-        });
-        test('If selected interpreter does not have ipykernel installed and there is no matching kernelspec, then register a new kernel and return the new kernelspec and interpreter', async () => {
-            when(dependencyService.areDependenciesInstalled(interpreter, anything())).thenResolve(false);
-            when(kernelService.registerKernel(undefined, interpreter, anything(), anything())).thenResolve(kernelSpec);
-            when(kernelSelectionProvider.getKernelSelectionsForLocalSession(anything(), anything())).thenResolve([]);
-            when(
-                appShell.showInformationMessage(localize.DataScience.fallBackToRegisterAndUseActiveInterpeterAsKernel())
-            ).thenResolve();
-            when(appShell.showQuickPick(anything(), anything(), anything())).thenResolve({
-                selection: { interpreter, kernelSpec }
-            } as any);
-
-            const kernel = await kernelSelector.selectLocalKernel(undefined, 'jupyter', new StopWatch());
-
-            assert.deepEqual((kernel as any)?.kernelSpec, kernelSpec);
-            verify(dependencyService.areDependenciesInstalled(interpreter, anything())).once();
-            verify(kernelSelectionProvider.getKernelSelectionsForLocalSession(anything(), anything())).twice(); // once for caching.
-            verify(appShell.showQuickPick(anything(), anything(), anything())).once();
-            verify(appShell.showInformationMessage(anything(), anything(), anything())).never();
-            verify(
-                appShell.showInformationMessage(localize.DataScience.fallbackToUseActiveInterpreterAsKernel())
-            ).never();
-            verify(
-                appShell.showInformationMessage(localize.DataScience.fallBackToRegisterAndUseActiveInterpeterAsKernel())
-            ).never();
-        });
-        test('For a raw connection, if an interpreter is selected return it along with a default kernelspec', async () => {
-            when(dependencyService.areDependenciesInstalled(interpreter, anything())).thenResolve(true);
->>>>>>> 08b8a44d
             when(kernelSelectionProvider.getKernelSelectionsForLocalSession(anything(), anything())).thenResolve([]);
             when(appShell.showQuickPick(anything(), anything(), anything())).thenResolve({
                 selection: { interpreter, kernelSpec: undefined }
@@ -366,11 +269,7 @@
         let nbMetadataKernelSpec: nbformat.IKernelspecMetadata = {} as any;
         let nbMetadata: nbformat.INotebookMetadata = {} as any;
         let selectLocalKernelStub: sinon.SinonStub<
-<<<<<<< HEAD
             [Resource, StopWatch, (CancellationToken | undefined)?, string?],
-=======
-            [Resource, 'raw' | 'jupyter' | 'noConnection', StopWatch, (CancellationToken | undefined)?, string?],
->>>>>>> 08b8a44d
             Promise<any>
         >;
         setup(() => {
@@ -392,11 +291,7 @@
             when(kernelService.findMatchingInterpreter(kernelSpec, anything())).thenResolve(interpreter);
             when(kernelSelectionProvider.getKernelSelectionsForLocalSession(anything(), anything())).thenResolve();
 
-<<<<<<< HEAD
             const kernel = await kernelSelector.getPreferredKernelForLocalConnection(anything(), nbMetadata);
-=======
-            const kernel = await kernelSelector.getPreferredKernelForLocalConnection(undefined, 'raw', nbMetadata);
->>>>>>> 08b8a44d
 
             assert.deepEqual((kernel as any).kernelSpec, kernelSpec);
             assert.deepEqual(kernel?.interpreter, interpreter);
@@ -406,11 +301,7 @@
             when(kernelService.findMatchingInterpreter(kernelSpec, anything())).thenResolve(interpreter);
             when(kernelSelectionProvider.getKernelSelectionsForLocalSession(anything(), anything())).thenResolve();
 
-<<<<<<< HEAD
             const kernel = await kernelSelector.getPreferredKernelForLocalConnection(anything(), nbMetadata);
-=======
-            const kernel = await kernelSelector.getPreferredKernelForLocalConnection(undefined, 'jupyter', nbMetadata);
->>>>>>> 08b8a44d
 
             assert.deepEqual((kernel as any).kernelSpec, kernelSpec);
             assert.deepEqual(kernel?.interpreter, interpreter);
@@ -423,11 +314,7 @@
             when(kernelService.findMatchingInterpreter(kernelSpec, anything())).thenResolve(interpreter);
             when(kernelSelectionProvider.getKernelSelectionsForLocalSession(anything(), anything())).thenResolve();
 
-<<<<<<< HEAD
             const kernel = await kernelSelector.getPreferredKernelForLocalConnection(undefined, nbMetadata);
-=======
-            const kernel = await kernelSelector.getPreferredKernelForLocalConnection(undefined, 'jupyter', nbMetadata);
->>>>>>> 08b8a44d
 
             assert.deepEqual((kernel as any).kernelSpec, kernelSpec);
             assert.isOk(kernel?.interpreter);
@@ -436,17 +323,10 @@
             verify(appShell.showQuickPick(anything(), anything(), anything())).never();
         });
         test('If metadata contains kernel information, and there is matching kernelspec, then use current interpreter as a kernel', async () => {
-<<<<<<< HEAD
             when(
                 kernelService.findMatchingKernelSpec(nbMetadataKernelSpec, instance(sessionManager), anything())
             ).thenResolve(undefined);
             when(interpreterService.getActiveInterpreter(undefined)).thenResolve(interpreter);
-=======
-            when(dependencyService.areDependenciesInstalled(interpreter, anything())).thenResolve(false);
-            when(kernelFinder.findKernelSpec(undefined, nbMetadata, anything())).thenResolve(undefined);
-            when(interpreterService.getActiveInterpreter(undefined)).thenResolve(interpreter);
-            when(kernelService.registerKernel(anything(), anything(), anything(), anything())).thenResolve(kernelSpec);
->>>>>>> 08b8a44d
             when(
                 appShell.showInformationMessage(localize.DataScience.fallbackToUseActiveInterpreterAsKernel())
             ).thenResolve();
@@ -459,11 +339,7 @@
             ).thenResolve();
             when(kernelSelectionProvider.getKernelSelectionsForLocalSession(anything(), anything())).thenResolve();
 
-<<<<<<< HEAD
             const kernel = await kernelSelector.getPreferredKernelForLocalConnection(undefined, nbMetadata);
-=======
-            const kernel = await kernelSelector.getPreferredKernelForLocalConnection(undefined, 'jupyter', nbMetadata);
->>>>>>> 08b8a44d
 
             assert.deepEqual((kernel as any)?.kernelSpec, kernelSpec);
             assert.deepEqual(kernel?.interpreter, interpreter);
@@ -485,7 +361,6 @@
             ).once();
         });
         test('If metadata is empty, then use active interpreter and find a kernel matching active interpreter', async () => {
-<<<<<<< HEAD
             when(
                 kernelService.findMatchingKernelSpec(nbMetadataKernelSpec, instance(sessionManager), anything())
             ).thenResolve(undefined);
@@ -494,41 +369,22 @@
             when(kernelSelectionProvider.getKernelSelectionsForLocalSession(anything(), anything())).thenResolve();
 
             const kernel = await kernelSelector.getPreferredKernelForLocalConnection(undefined, undefined);
-=======
-            when(dependencyService.areDependenciesInstalled(interpreter, anything())).thenResolve(false);
-            when(kernelFinder.findKernelSpec(undefined, nbMetadata, anything())).thenResolve(undefined);
-            when(interpreterService.getActiveInterpreter(undefined)).thenResolve(interpreter);
-            when(kernelService.searchAndRegisterKernel(undefined, interpreter, anything(), anything())).thenResolve(
-                kernelSpec
-            );
-            when(kernelSelectionProvider.getKernelSelectionsForLocalSession(anything(), anything())).thenResolve();
-
-            const kernel = await kernelSelector.getPreferredKernelForLocalConnection(undefined, 'jupyter', undefined);
->>>>>>> 08b8a44d
 
             assert.deepEqual((kernel as any)?.kernelSpec, kernelSpec);
             assert.deepEqual(kernel?.interpreter, interpreter);
             assert.isOk(selectLocalKernelStub.notCalled);
             verify(appShell.showInformationMessage(anything(), anything(), anything())).never();
-<<<<<<< HEAD
             verify(kernelService.searchForKernel(interpreter, anything())).once();
             verify(
                 kernelService.findMatchingKernelSpec(nbMetadataKernelSpec, instance(sessionManager), anything())
             ).never();
-=======
->>>>>>> 08b8a44d
             verify(kernelService.findMatchingInterpreter(kernelSpec, anything())).never();
             verify(appShell.showQuickPick(anything(), anything(), anything())).never();
         });
         test('Remote search works', async () => {
-<<<<<<< HEAD
             when(
                 kernelService.findMatchingKernelSpec(nbMetadataKernelSpec, instance(sessionManager), anything())
             ).thenResolve(undefined);
-=======
-            when(dependencyService.areDependenciesInstalled(interpreter, anything())).thenResolve(false);
-            when(kernelFinder.findKernelSpec(undefined, nbMetadata, anything())).thenResolve(undefined);
->>>>>>> 08b8a44d
             when(kernelService.getKernelSpecs(anything(), anything())).thenResolve([
                 {
                     name: 'bar',
@@ -548,13 +404,7 @@
                 }
             ]);
             when(interpreterService.getActiveInterpreter(undefined)).thenResolve(interpreter);
-<<<<<<< HEAD
             when(kernelService.searchForKernel(interpreter, anything())).thenResolve(kernelSpec);
-=======
-            when(kernelService.searchAndRegisterKernel(undefined, interpreter, anything(), anything())).thenResolve(
-                kernelSpec
-            );
->>>>>>> 08b8a44d
             when(kernelSelectionProvider.getKernelSelectionsForLocalSession(anything(), anything())).thenResolve();
 
             const kernel = await kernelSelector.getPreferredKernelForRemoteConnection(
@@ -568,25 +418,17 @@
             assert.deepEqual(kernel?.interpreter, interpreter);
             assert.isOk(selectLocalKernelStub.notCalled);
             verify(appShell.showInformationMessage(anything(), anything(), anything())).never();
-<<<<<<< HEAD
             verify(kernelService.searchForKernel(interpreter, anything())).never();
             verify(
                 kernelService.findMatchingKernelSpec(nbMetadataKernelSpec, instance(sessionManager), anything())
             ).never();
-=======
->>>>>>> 08b8a44d
             verify(kernelService.findMatchingInterpreter(kernelSpec, anything())).never();
             verify(appShell.showQuickPick(anything(), anything(), anything())).never();
         });
         test('Remote search prefers same name as long as it is python', async () => {
-<<<<<<< HEAD
             when(
                 kernelService.findMatchingKernelSpec(nbMetadataKernelSpec, instance(sessionManager), anything())
             ).thenResolve(undefined);
-=======
-            when(dependencyService.areDependenciesInstalled(interpreter, anything())).thenResolve(false);
-            when(kernelFinder.findKernelSpec(undefined, nbMetadata, anything())).thenResolve(undefined);
->>>>>>> 08b8a44d
             when(kernelService.getKernelSpecs(anything(), anything())).thenResolve([
                 {
                     name: 'bar',
@@ -614,11 +456,7 @@
                 }
             ]);
             when(interpreterService.getActiveInterpreter(undefined)).thenResolve(interpreter);
-<<<<<<< HEAD
             when(kernelService.searchForKernel(interpreter, anything())).thenResolve(kernelSpec);
-=======
-            when(kernelService.searchAndRegisterKernel(undefined, interpreter, anything())).thenResolve(kernelSpec);
->>>>>>> 08b8a44d
             when(kernelSelectionProvider.getKernelSelectionsForLocalSession(anything(), anything())).thenResolve();
 
             const kernel = await kernelSelector.getPreferredKernelForRemoteConnection(
@@ -639,25 +477,17 @@
             assert.deepEqual(kernel?.interpreter, interpreter);
             assert.isOk(selectLocalKernelStub.notCalled);
             verify(appShell.showInformationMessage(anything(), anything(), anything())).never();
-<<<<<<< HEAD
             verify(kernelService.searchForKernel(interpreter, anything())).never();
             verify(
                 kernelService.findMatchingKernelSpec(nbMetadataKernelSpec, instance(sessionManager), anything())
             ).never();
-=======
->>>>>>> 08b8a44d
             verify(kernelService.findMatchingInterpreter(kernelSpec, anything())).never();
             verify(appShell.showQuickPick(anything(), anything(), anything())).never();
         });
         test('Remote search prefers same version', async () => {
-<<<<<<< HEAD
             when(
                 kernelService.findMatchingKernelSpec(nbMetadataKernelSpec, instance(sessionManager), anything())
             ).thenResolve(undefined);
-=======
-            when(dependencyService.areDependenciesInstalled(interpreter, anything())).thenResolve(false);
-            when(kernelFinder.findKernelSpec(undefined, nbMetadata, anything())).thenResolve(undefined);
->>>>>>> 08b8a44d
             when(kernelService.getKernelSpecs(anything(), anything())).thenResolve([
                 {
                     name: 'bar',
@@ -685,11 +515,7 @@
                 }
             ]);
             when(interpreterService.getActiveInterpreter(undefined)).thenResolve(interpreter);
-<<<<<<< HEAD
             when(kernelService.searchForKernel(interpreter, anything())).thenResolve(kernelSpec);
-=======
-            when(kernelService.searchAndRegisterKernel(undefined, interpreter, anything())).thenResolve(kernelSpec);
->>>>>>> 08b8a44d
             when(kernelSelectionProvider.getKernelSelectionsForLocalSession(anything(), anything())).thenResolve();
 
             const kernel = await kernelSelector.getPreferredKernelForRemoteConnection(
@@ -710,13 +536,10 @@
             assert.deepEqual(kernel?.interpreter, interpreter);
             assert.isOk(selectLocalKernelStub.notCalled);
             verify(appShell.showInformationMessage(anything(), anything(), anything())).never();
-<<<<<<< HEAD
             verify(kernelService.searchForKernel(interpreter, anything())).never();
             verify(
                 kernelService.findMatchingKernelSpec(nbMetadataKernelSpec, instance(sessionManager), anything())
             ).never();
-=======
->>>>>>> 08b8a44d
             verify(kernelService.findMatchingInterpreter(kernelSpec, anything())).never();
             verify(appShell.showQuickPick(anything(), anything(), anything())).never();
         });
