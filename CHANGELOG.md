# Changelog

<<<<<<< HEAD

## master

\<TBD>

### Thanks

Thanks to the following projects which we fully rely on to provide some of
our features:
- [isort](https://pypi.org/project/isort/)
- [jedi](https://pypi.org/project/jedi/)
  and [parso](https://pypi.org/project/parso/)
- [Microsoft Python Language Server](https://github.com/microsoft/python-language-server)
- [ptvsd](https://pypi.org/project/ptvsd/)
- [exuberant ctags](http://ctags.sourceforge.net/) (user-installed)
- [rope](https://pypi.org/project/rope/) (user-installed)

Also thanks to the various projects we provide integrations with which help
make this extension useful:
- Debugging support:
  [Django](https://pypi.org/project/Django/),
  [Flask](https://pypi.org/project/Flask/),
  [gevent](https://pypi.org/project/gevent/),
  [Jinja](https://pypi.org/project/Jinja/),
  [Pyramid](https://pypi.org/project/pyramid/),
  [PySpark](https://pypi.org/project/pyspark/),
  [Scrapy](https://pypi.org/project/Scrapy/),
  [Watson](https://pypi.org/project/Watson/)
- Formatting:
  [autopep8](https://pypi.org/project/autopep8/),
  [black](https://pypi.org/project/black/),
  [yapf](https://pypi.org/project/yapf/)
- Interpreter support:
  [conda](https://conda.io/),
  [direnv](https://direnv.net/),
  [pipenv](https://pypi.org/project/pipenv/),
  [pyenv](https://github.com/pyenv/pyenv),
  [venv](https://docs.python.org/3/library/venv.html#module-venv),
  [virtualenv](https://pypi.org/project/virtualenv/)
- Linting:
  [bandit](https://pypi.org/project/bandit/),
  [flake8](https://pypi.org/project/flake8/),
  [mypy](https://pypi.org/project/mypy/),
  [prospector](https://pypi.org/project/prospector/),
  [pylint](https://pypi.org/project/pylint/),
  [pydocstyle](https://pypi.org/project/pydocstyle/),
  [pylama](https://pypi.org/project/pylama/)
- Testing:
  [nose](https://pypi.org/project/nose/),
  [pytest](https://pypi.org/project/pytest/),
  [unittest](https://docs.python.org/3/library/unittest.html#module-unittest)

And finally thanks to the [Python](https://www.python.org/) development team and
community for creating a fantastic programming language and community to be a
part of!


=======
>>>>>>> ed501bf4
## 2019.6.0 (25 June 2019)

### Enhancements

1. Dedent selected code before sending it to the terminal.
   ([#2837](https://github.com/Microsoft/vscode-python/issues/2837))
1. Allow password for remote authentication.
   ([#3624](https://github.com/Microsoft/vscode-python/issues/3624))
1. Add support for sub process debugging, when debugging tests.
   ([#4525](https://github.com/Microsoft/vscode-python/issues/4525))
1. Change title of `Discover Tests` to `Discovering` when discovering tests.
   ([#4562](https://github.com/Microsoft/vscode-python/issues/4562))
1. Add an extra viewer for plots in the interactive window.
   ([#4967](https://github.com/Microsoft/vscode-python/issues/4967))
1. Allow for self signed certificates for jupyter connections.
   ([#4987](https://github.com/Microsoft/vscode-python/issues/4987))
1. Add support for A/B testing and staged rollouts of new functionality.
   ([#5042](https://github.com/Microsoft/vscode-python/issues/5042))
1. Removed `--nothreading` flag from the `Django` debug configuration.
   ([#5116](https://github.com/Microsoft/vscode-python/issues/5116))
1. Test Explorer : Remove time from all nodes except the tests.
   ([#5120](https://github.com/Microsoft/vscode-python/issues/5120))
1. Add support for a copy back to source.
   ([#5286](https://github.com/Microsoft/vscode-python/issues/5286))
1. Add visual separation between the variable explorer and the rest of the Interactive Window content.
   ([#5389](https://github.com/Microsoft/vscode-python/issues/5389))
1. Changes placeholder label in testConfigurationManager.ts from 'Select the directory containing the unit tests' to 'Select the directory containing the tests'.
   (thanks [James Flynn](https://github.com/james-flynn-ie/))
   ([#5602](https://github.com/Microsoft/vscode-python/issues/5602))
1. Updated labels in File > Preferences > Settings. It now states 'Pytest' where it stated 'Py Test'.
   (thanks [James Flynn](https://github.com/james-flynn-ie/))
   ([#5603](https://github.com/Microsoft/vscode-python/issues/5603))
1. Updated label for "Enable unit testing for Pytest" to remove the word "unit".
   (thanks [James Flynn](https://github.com/james-flynn-ie/))
   ([#5604](https://github.com/Microsoft/vscode-python/issues/5604))
1. Importing a notebook should show the output of the notebook in the Python Interactive window. This feature can be turned off with the 'previewImportedNotebooksInInteractivePane' setting.
   ([#5675](https://github.com/Microsoft/vscode-python/issues/5675))
1. Add flag to auto preview an ipynb file when opened.
   ([#5790](https://github.com/Microsoft/vscode-python/issues/5790))
1. Change pytest description from configuration menu.
   ([#5832](https://github.com/Microsoft/vscode-python/issues/5832))
1. Support faster restart of the kernel by creating two kernels (two python processes running under the covers).
   ([#5876](https://github.com/Microsoft/vscode-python/issues/5876))
1. Allow a 'Dont ask me again' option for restarting the kernel.
   ([#5951](https://github.com/Microsoft/vscode-python/issues/5951))
1. Added experiment to always display the test explorer.
   ([#6211](https://github.com/Microsoft/vscode-python/issues/6211))

### Fixes

1. Added support for activation of conda environments in `powershell`.
   ([#668](https://github.com/Microsoft/vscode-python/issues/668))
1. Provide `pathMappings` to debugger when attaching to child processes.
   ([#3568](https://github.com/Microsoft/vscode-python/issues/3568))
1. Add virtualenvwrapper default virtual environment location to the `python.venvFolders` config setting.
   ([#4642](https://github.com/Microsoft/vscode-python/issues/4642))
1. Advance to the next cell if cursor is in the current cell and user clicks 'Run Cell'.
   ([#5067](https://github.com/Microsoft/vscode-python/issues/5067))
1. Fix localhost path mappings to lowercase the drive letter on Windows.
   ([#5362](https://github.com/Microsoft/vscode-python/issues/5362))
1. Fix import/export paths to be escaped on windows.
   ([#5386](https://github.com/Microsoft/vscode-python/issues/5386))
1. Support loading larger dataframes in the dataviewer (anything more than 1000 columns will still be slow, but won't crash).
   ([#5469](https://github.com/Microsoft/vscode-python/issues/5469))
1. Fix magics running from a python file.
   ([#5537](https://github.com/Microsoft/vscode-python/issues/5537))
1. Change scrolling to not animate to workaround async updates breaking the animation.
   ([#5560](https://github.com/Microsoft/vscode-python/issues/5560))
1. Add support for opening hyperlinks from the interactive window.
   ([#5630](https://github.com/Microsoft/vscode-python/issues/5630))
1. Remove extra padding in the dataviewer.
   ([#5653](https://github.com/Microsoft/vscode-python/issues/5653))
1. Add 'Add empty cell to file' command. Shortcut for having to type '#%%'.
   ([#5667](https://github.com/Microsoft/vscode-python/issues/5667))
1. Add 'ctrl+enter' as a keyboard shortcut for run current cell (runs without advancing)
   ([#5673](https://github.com/Microsoft/vscode-python/issues/5673))
1. Adjust input box prompt to look more an IPython console prompt.
   ([#5729](https://github.com/Microsoft/vscode-python/issues/5729))
1. Jupyter-notebook exists after shutdown.
   ([#5731](https://github.com/Microsoft/vscode-python/issues/5731))
1. Fix horizontal scrolling in the Interactive Window.
   ([#5734](https://github.com/Microsoft/vscode-python/issues/5734))
1. Fix problem with using up/down arrows in autocomplete.
   ([#5774](https://github.com/Microsoft/vscode-python/issues/5774))
1. Fix latex and markdown scrolling.
   ([#5775](https://github.com/Microsoft/vscode-python/issues/5775))
1. Add support for jupyter controls that clear.
   ([#5801](https://github.com/Microsoft/vscode-python/issues/5801))
1. Fix up arrow on signature help closing the help.
   ([#5813](https://github.com/Microsoft/vscode-python/issues/5813))
1. Make the interactive window respect editor cursor and blink style.
   ([#5814](https://github.com/Microsoft/vscode-python/issues/5814))
1. Remove extra overlay on editor when matching parentheses.
   ([#5815](https://github.com/Microsoft/vscode-python/issues/5815))
1. Fix theme color missing errors inside interactive window.
   ([#5827](https://github.com/Microsoft/vscode-python/issues/5827))
1. Fix problem with shift+enter not working after using goto source.
   ([#5829](https://github.com/Microsoft/vscode-python/issues/5829))
1. Fix CI failures related to history import changes.
   ([#5844](https://github.com/Microsoft/vscode-python/issues/5844))
1. Disable quoting of paths sent to the debugger as arguments.
   ([#5861](https://github.com/Microsoft/vscode-python/issues/5861))
1. Fix shift+enter to work in newly created files with cells.
   ([#5879](https://github.com/Microsoft/vscode-python/issues/5879))
1. Fix nightly failures caused by new jupyter command line.
   ([#5883](https://github.com/Microsoft/vscode-python/issues/5883))
1. Improve accessibility of the 'Python Interactive' window.
   ([#5884](https://github.com/Microsoft/vscode-python/issues/5884))
1. Auto preview notebooks on import.
   ([#5891](https://github.com/Microsoft/vscode-python/issues/5891))
1. Fix liveloss test to not have so many dependencies.
   ([#5909](https://github.com/Microsoft/vscode-python/issues/5909))
1. Fixes to detection of the shell.
   ([#5916](https://github.com/Microsoft/vscode-python/issues/5916))
1. Fixes to activation of Conda environments.
   ([#5929](https://github.com/Microsoft/vscode-python/issues/5929))
1. Fix themes in the interactive window that use 3 color hex values (like Cobalt2).
   ([#5950](https://github.com/Microsoft/vscode-python/issues/5950))
1. Fix jupyter services node-fetch connection issue.
   ([#5956](https://github.com/Microsoft/vscode-python/issues/5956))
1. Allow selection and running of indented code in the python interactive window.
   ([#5983](https://github.com/Microsoft/vscode-python/issues/5983))
1. Account for files being opened in Visual Studio Code that do not belong to a workspace.
   ([#6624](https://github.com/Microsoft/vscode-python/issues/6624))
1. Accessibility pass on plot viewer
   ([#6020](https://github.com/Microsoft/vscode-python/issues/6020))
1. Allow for both password and self cert server to work together
   ([#6265](https://github.com/Microsoft/vscode-python/issues/6265))
1. Fix pdf export in release bits.
   ([#6277](https://github.com/Microsoft/vscode-python/issues/6277))

### Code Health

1. Add code coverage reporting.
   ([#4472](https://github.com/Microsoft/vscode-python/issues/4472))
1. Minimize data sent as part of the `ERROR` telemetry event.
   ([#4602](https://github.com/Microsoft/vscode-python/issues/4602))
1. Fixes to decorator tests.
   ([#5085](https://github.com/Microsoft/vscode-python/issues/5085))
1. Add sorting test for DataViewer.
   ([#5415](https://github.com/Microsoft/vscode-python/issues/5415))
1. Rename "unit test" to "tests" from drop menu when clicking on "Run Tests" on the status bar.
   ([#5605](https://github.com/Microsoft/vscode-python/issues/5605))
1. Added telemetry to track memory usage of the `Jedi Language Server` process.
   ([#5726](https://github.com/Microsoft/vscode-python/issues/5726))
1. Fix nightly functional tests from timing out during process cleanup.
   ([#5870](https://github.com/Microsoft/vscode-python/issues/5870))
1. Change how telemetry is sent for the 'shift+enter' banner.
   ([#5887](https://github.com/Microsoft/vscode-python/issues/5887))
1. Fixes to gulp script used to bundle the extension with `WebPack`.
   ([#5932](https://github.com/Microsoft/vscode-python/issues/5932))
1. Tighten up the import-matching regex to minimize false-positives.
   ([#5988](https://github.com/Microsoft/vscode-python/issues/5988))
1. Merge multiple coverage reports into one.
   ([#6000](https://github.com/Microsoft/vscode-python/issues/6000))
1. Fix DataScience nightly tests.
   ([#6032](https://github.com/Microsoft/vscode-python/issues/6032))
1. Update version of TypeScript to 3.5.
   ([#6033](https://github.com/Microsoft/vscode-python/issues/6033))

### Thanks

Thanks to the following projects which we fully rely on to provide some of
our features:
- [isort 4.3.20](https://pypi.org/project/isort/4.3.20/)
- [jedi 0.12.0](https://pypi.org/project/jedi/0.12.0/)
  and [parso 0.2.1](https://pypi.org/project/parso/0.2.1/)
- [Microsoft Python Language Server](https://github.com/microsoft/python-language-server)
- [ptvsd](https://pypi.org/project/ptvsd/)
- [exuberant ctags](http://ctags.sourceforge.net/) (user-installed)
- [rope](https://pypi.org/project/rope/) (user-installed)

Also thanks to the various projects we provide integrations with which help
make this extension useful:
- Debugging support:
  [Django](https://pypi.org/project/Django/),
  [Flask](https://pypi.org/project/Flask/),
  [gevent](https://pypi.org/project/gevent/),
  [Jinja](https://pypi.org/project/Jinja/),
  [Pyramid](https://pypi.org/project/pyramid/),
  [PySpark](https://pypi.org/project/pyspark/),
  [Scrapy](https://pypi.org/project/Scrapy/),
  [Watson](https://pypi.org/project/Watson/)
- Formatting:
  [autopep8](https://pypi.org/project/autopep8/),
  [black](https://pypi.org/project/black/),
  [yapf](https://pypi.org/project/yapf/)
- Interpreter support:
  [conda](https://conda.io/),
  [direnv](https://direnv.net/),
  [pipenv](https://pypi.org/project/pipenv/),
  [pyenv](https://github.com/pyenv/pyenv),
  [venv](https://docs.python.org/3/library/venv.html#module-venv),
  [virtualenv](https://pypi.org/project/virtualenv/)
- Linting:
  [bandit](https://pypi.org/project/bandit/),
  [flake8](https://pypi.org/project/flake8/),
  [mypy](https://pypi.org/project/mypy/),
  [prospector](https://pypi.org/project/prospector/),
  [pylint](https://pypi.org/project/pylint/),
  [pydocstyle](https://pypi.org/project/pydocstyle/),
  [pylama](https://pypi.org/project/pylama/)
- Testing:
  [nose](https://pypi.org/project/nose/),
  [pytest](https://pypi.org/project/pytest/),
  [unittest](https://docs.python.org/3/library/unittest.html#module-unittest)

And finally thanks to the [Python](https://www.python.org/) development team and
community for creating a fantastic programming language and community to be a
part of!

## 2019.5.18875 (6 June 2019)

### Fixes

1. Disable quoting of paths sent to the debugger as arguments.
   ([#5861](https://github.com/microsoft/vscode-python/issues/5861))
1. Fixes to activation of Conda environments.
   ([#5929](https://github.com/microsoft/vscode-python/issues/5929))

## 2019.5.18678 (5 June 2019)

### Fixes

1. Fixes to detection of the shell.
   ([#5916](https://github.com/microsoft/vscode-python/issues/5916))


## 2019.5.18875 (6 June 2019)

### Fixes

1. Disable quoting of paths sent to the debugger as arguments.
   ([#5861](https://github.com/microsoft/vscode-python/issues/5861))
1. Fixes to activation of Conda environments.
   ([#5929](https://github.com/microsoft/vscode-python/issues/5929))

## 2019.5.18678 (5 June 2019)

### Fixes

1. Fixes to detection of the shell.
   ([#5916](https://github.com/microsoft/vscode-python/issues/5916))

## 2019.5.18426 (4 June 2019)

### Fixes

1. Changes to identificaction of `shell` for the activation of environments in the terminal.
   ([#5743](https://github.com/microsoft/vscode-python/issues/5743))

## 2019.5.17517 (30 May 2019)

### Fixes

1. Revert changes related to pathMappings in `launch.json` for `debugging` [#3568](https://github.com/Microsoft/vscode-python/issues/3568)
   ([#5833](https://github.com/microsoft/vscode-python/issues/5833))


## 2019.5.17059 (28 May 2019)

### Enhancements

1. Add visual separation between the variable explorer and the rest of the Interactive Window content
   ([#5389](https://github.com/Microsoft/vscode-python/issues/5389))
1. Show a message when no variables are defined
   ([#5228](https://github.com/Microsoft/vscode-python/issues/5228))
1. Variable explorer UI fixes via PM / designer
   ([#5274](https://github.com/Microsoft/vscode-python/issues/5274))
1. Allow column sorting in variable explorer
   ([#5281](https://github.com/Microsoft/vscode-python/issues/5281))
1. Provide basic intellisense in Interactive Windows, using the language server.
   ([#5342](https://github.com/Microsoft/vscode-python/issues/5342))
1. Add support for Jupyter autocomplete data in Interactive Window.
   ([#5346](https://github.com/Microsoft/vscode-python/issues/5346))
1. Swap getsizeof size value for something more sensible in the variable explorer
   ([#5368](https://github.com/Microsoft/vscode-python/issues/5368))
1. Pass parent debug session to child debug sessions using new DA API
   ([#5464](https://github.com/Microsoft/vscode-python/issues/5464))

### Fixes

1. Advance to the next cell if cursor is in the current cell and user clicks 'Run Cell'
   ([#5067](https://github.com/Microsoft/vscode-python/issues/5067))
1. Fix import/export paths to be escaped on windows.
   ([#5386](https://github.com/Microsoft/vscode-python/issues/5386))
1. Fix magics running from a python file.
   ([#5537](https://github.com/Microsoft/vscode-python/issues/5537))
1. Change scrolling to not animate to workaround async updates breaking the animation.
   ([#5560](https://github.com/Microsoft/vscode-python/issues/5560))
1. Add support for opening hyperlinks from the interactive window.
   ([#5630](https://github.com/Microsoft/vscode-python/issues/5630))
1. Add 'Add empty cell to file' command. Shortcut for having to type '#%%'
   ([#5667](https://github.com/Microsoft/vscode-python/issues/5667))
1. Add 'ctrl+enter' as a keyboard shortcut for run current cell (runs without advancing)
   ([#5673](https://github.com/Microsoft/vscode-python/issues/5673))
1. Adjust input box prompt to look more an IPython console prompt.
   ([#5729](https://github.com/Microsoft/vscode-python/issues/5729))
1. Fix horizontal scrolling in the Interactive Window
   ([#5734](https://github.com/Microsoft/vscode-python/issues/5734))
1. Fix problem with using up/down arrows in autocomplete.
   ([#5774](https://github.com/Microsoft/vscode-python/issues/5774))
1. Fix latex and markdown scrolling.
   ([#5775](https://github.com/Microsoft/vscode-python/issues/5775))
1. Use the correct activation script for conda environments
   ([#4402](https://github.com/Microsoft/vscode-python/issues/4402))
1. Improve pipenv error messages (thanks [David Lechner](https://github.com/dlech))
   ([#4866](https://github.com/Microsoft/vscode-python/issues/4866))
1. Quote paths returned by debugger API
   ([#4966](https://github.com/Microsoft/vscode-python/issues/4966))
1. Reliably end test tasks in Azure Pipelines.
   ([#5129](https://github.com/Microsoft/vscode-python/issues/5129))
1. Append `--pre` to black installation command so pipenv can properly resolve it.
   (thanks [Erin O'Connell](https://github.com/erinxocon))
   ([#5171](https://github.com/Microsoft/vscode-python/issues/5171))
1. Make background cell color useable in all themes.
   ([#5236](https://github.com/Microsoft/vscode-python/issues/5236))
1. Filtered rows shows 'fetching' instead of No rows.
   ([#5278](https://github.com/Microsoft/vscode-python/issues/5278))
1. Always show pytest's output when it fails.
   ([#5313](https://github.com/Microsoft/vscode-python/issues/5313))
1. Value 'None' sometimes shows up in the Count column of the variable explorer
   ([#5387](https://github.com/Microsoft/vscode-python/issues/5387))
1. Multi-dimensional arrays don't open in the data viewer.
   ([#5395](https://github.com/Microsoft/vscode-python/issues/5395))
1. Fix sorting of lists with numbers and missing entries.
   ([#5414](https://github.com/Microsoft/vscode-python/issues/5414))
1. Fix error with bad len() values in variable explorer
   ([#5420](https://github.com/Microsoft/vscode-python/issues/5420))
1. Remove trailing commas from JSON files.
   (thanks [Romain](https://github.com/quarthex))
   ([#5437](https://github.com/Microsoft/vscode-python/issues/5437))
1. Handle missing index columns and non trivial data types for columns.
   ([#5452](https://github.com/Microsoft/vscode-python/issues/5452))
1. Fix ignoreVscodeTheme to play along with dynamic theme updates. Also support setting in the variable explorer.
   ([#5480](https://github.com/Microsoft/vscode-python/issues/5480))
1. Fix matplotlib updating for dark theme after restarting
   ([#5486](https://github.com/Microsoft/vscode-python/issues/5486))
1. Add dev flag to poetry installer.
   (thanks [Yan Pashkovsky](https://github.com/Yanpas))
   ([#5496](https://github.com/Microsoft/vscode-python/issues/5496))
1. Default `PYTHONPATH` to an empty string if the environment variable is not defined.
   ([#5579](https://github.com/Microsoft/vscode-python/issues/5579))
1. Fix problems if other language kernels are installed that are using python under the covers (bash is one such example).
   ([#5586](https://github.com/Microsoft/vscode-python/issues/5586))
1. Allow collapsed code to affect intellisense.
   ([#5631](https://github.com/Microsoft/vscode-python/issues/5631))
1. Eliminate search support in the mini-editors in the Python Interactive window.
   ([#5637](https://github.com/Microsoft/vscode-python/issues/5637))
1. Fix perf problem with intellisense in the Interactive Window.
   ([#5697](https://github.com/Microsoft/vscode-python/issues/5697))
1. Using "request": "launch" item in launch.json for debugging sends pathMappings
   ([#3568](https://github.com/Microsoft/vscode-python/issues/3568))
1. Fix perf issues with long collections and variable explorer
   ([#5511](https://github.com/Microsoft/vscode-python/issues/5511))
1. Changed synchronous file system operation into async
   ([#4895](https://github.com/Microsoft/vscode-python/issues/4895))
1. Update ptvsd to [4.2.10](https://github.com/Microsoft/ptvsd/releases/tag/v4.2.10).
    * No longer switch off getpass on import.
    * Fixes a crash on evaluate request.
    * Fix a issue with running no-debug.
    * Fixes issue with forwarding sys.stdin.read().
    * Remove sys.prefix form library roots.

### Code Health

1. Deprecate [travis](https://travis-ci.org/) in favor of [Azure Pipelines](https://azure.microsoft.com/en-us/services/devops/pipelines/).
   ([#4024](https://github.com/Microsoft/vscode-python/issues/4024))
1. Smoke Tests must be run on nightly and CI on Azdo
   ([#5090](https://github.com/Microsoft/vscode-python/issues/5090))
1. Increase timeout and retries in Jupyter wait for idle
   ([#5430](https://github.com/Microsoft/vscode-python/issues/5430))
1. Update manual test plan for Variable Explorer and Data Viewer
   ([#5476](https://github.com/Microsoft/vscode-python/issues/5476))
1. Auto-update version number in `CHANGELOG.md` in the CI pipeline.
   ([#5523](https://github.com/Microsoft/vscode-python/issues/5523))
1. Fix security issues.
   ([#5538](https://github.com/Microsoft/vscode-python/issues/5538))
1. Send logging output into a text file on CI server.
   ([#5651](https://github.com/Microsoft/vscode-python/issues/5651))
1. Fix python 2.7 and 3.5 variable explorer nightly tests
   ([#5433](https://github.com/Microsoft/vscode-python/issues/5433))
1. Update isort to version 4.3.20.
   (Thanks [Andrew Blakey](https://github.com/ablakey))
   ([#5642](https://github.com/Microsoft/vscode-python/issues/5642))


### Thanks

Thanks to the following projects which we fully rely on to provide some of
our features:
- [isort 4.3.20](https://pypi.org/project/isort/4.3.20/)
- [jedi 0.12.0](https://pypi.org/project/jedi/0.12.0/)
  and [parso 0.2.1](https://pypi.org/project/parso/0.2.1/)
- [Microsoft Python Language Server](https://github.com/microsoft/python-language-server)
- [ptvsd](https://pypi.org/project/ptvsd/)
- [exuberant ctags](http://ctags.sourceforge.net/) (user-installed)
- [rope](https://pypi.org/project/rope/) (user-installed)

Also thanks to the various projects we provide integrations with which help
make this extension useful:
- Debugging support:
  [Django](https://pypi.org/project/Django/),
  [Flask](https://pypi.org/project/Flask/),
  [gevent](https://pypi.org/project/gevent/),
  [Jinja](https://pypi.org/project/Jinja/),
  [Pyramid](https://pypi.org/project/pyramid/),
  [PySpark](https://pypi.org/project/pyspark/),
  [Scrapy](https://pypi.org/project/Scrapy/),
  [Watson](https://pypi.org/project/Watson/)
- Formatting:
  [autopep8](https://pypi.org/project/autopep8/),
  [black](https://pypi.org/project/black/),
  [yapf](https://pypi.org/project/yapf/)
- Interpreter support:
  [conda](https://conda.io/),
  [direnv](https://direnv.net/),
  [pipenv](https://pypi.org/project/pipenv/),
  [pyenv](https://github.com/pyenv/pyenv),
  [venv](https://docs.python.org/3/library/venv.html#module-venv),
  [virtualenv](https://pypi.org/project/virtualenv/)
- Linting:
  [bandit](https://pypi.org/project/bandit/),
  [flake8](https://pypi.org/project/flake8/),
  [mypy](https://pypi.org/project/mypy/),
  [prospector](https://pypi.org/project/prospector/),
  [pylint](https://pypi.org/project/pylint/),
  [pydocstyle](https://pypi.org/project/pydocstyle/),
  [pylama](https://pypi.org/project/pylama/)
- Testing:
  [nose](https://pypi.org/project/nose/),
  [pytest](https://pypi.org/project/pytest/),
  [unittest](https://docs.python.org/3/library/unittest.html#module-unittest)

And finally thanks to the [Python](https://www.python.org/) development team and
community for creating a fantastic programming language and community to be a
part of!

## 2019.4.1 (24 April 2019)

### Fixes

1. Remove trailing commas in JSON files.
   (thanks [Romain](https://github.com/quarthex))
   ([#5437](https://github.com/Microsoft/vscode-python/issues/5437))

## 2019.4.0 (23 April 2019)

### Enhancements

1. Download the language server using HTTP if `http.proxyStrictSSL` is set to `true`.
   ([#2849](https://github.com/Microsoft/vscode-python/issues/2849))
1. Launch the `Python` debug configuration UI when manually adding entries into the `launch.json` file.
   ([#3321](https://github.com/Microsoft/vscode-python/issues/3321))
1. Add tracking of 'current' cell in the editor. Also add cell boundaries for non active cell.
   ([#3542](https://github.com/Microsoft/vscode-python/issues/3542))
1. Change default behavior of debugger to display return values.
   ([#3754](https://github.com/Microsoft/vscode-python/issues/3754))
1. Replace setting `debugStdLib` with `justMyCode`
   ([#4032](https://github.com/Microsoft/vscode-python/issues/4032))
1. Change "Unit Test" phrasing to "Test" or "Testing".
   ([#4384](https://github.com/Microsoft/vscode-python/issues/4384))
1. Auto expand tree view in `Test Explorer` to display failed tests.
   ([#4386](https://github.com/Microsoft/vscode-python/issues/4386))
1. Add a data grid control and web view panel.
   ([#4675](https://github.com/Microsoft/vscode-python/issues/4675))
1. Add support for viewing dataframes, lists, dicts, nparrays.
   ([#4677](https://github.com/Microsoft/vscode-python/issues/4677))
1. Auto-expand the first level of the test explorer tree view.
   ([#4767](https://github.com/Microsoft/vscode-python/issues/4767))
1. Use `Python` code for discovery of tests when using `pytest`.
   ([#4795](https://github.com/Microsoft/vscode-python/issues/4795))
1. Intergrate the variable explorer into the header better and refactor HTML and CSS.
   ([#4800](https://github.com/Microsoft/vscode-python/issues/4800))
1. Integrate the variable viewer with the IJupyterVariable interface.
   ([#4802](https://github.com/Microsoft/vscode-python/issues/4802))
1. Include number of skipped tests in Test Data item tooltip.
   ([#4849](https://github.com/Microsoft/vscode-python/issues/4849))
1. Add prompt to select virtual environment for the worskpace.
   ([#4908](https://github.com/Microsoft/vscode-python/issues/4908))
1. Prompt to turn on Pylint if a `pylintrc` or `.pylintrc` file is found.
   ([#4941](https://github.com/Microsoft/vscode-python/issues/4941))
1. Variable explorer handles new cell submissions.
   ([#4948](https://github.com/Microsoft/vscode-python/issues/4948))
1. Pass one at getting our data grid styled correctly to match vscode styles and the spec.
   ([#4998](https://github.com/Microsoft/vscode-python/issues/4998))
1. Ensure `Language Server` can start without [ICU](http://site.icu-project.org/home).
   ([#5043](https://github.com/Microsoft/vscode-python/issues/5043))
1. Support running under docker.
   ([#5047](https://github.com/Microsoft/vscode-python/issues/5047))
1. Add exclude list to variable viewer.
   ([#5104](https://github.com/Microsoft/vscode-python/issues/5104))
1. Display a tip to the user informing them of the ability to change the interpreter from the statusbar.
   ([#5180](https://github.com/Microsoft/vscode-python/issues/5180))
1. Hook up the variable explorer to the data frame explorer.
   ([#5187](https://github.com/Microsoft/vscode-python/issues/5187))
1. Remove the debug config snippets (rely on handler instead).
   ([#5189](https://github.com/Microsoft/vscode-python/issues/5189))
1. Add setting to just enable/disable the data science codelens.
   ([#5211](https://github.com/Microsoft/vscode-python/issues/5211))
1. Change settings from `python.unitTest.*` to `python.testing.*`.
   ([#5219](https://github.com/Microsoft/vscode-python/issues/5219))
1. Add telemetry for variable explorer and turn on by default.
   ([#5337](https://github.com/Microsoft/vscode-python/issues/5337))
1. Show a message when no variables are defined
   ([#5228](https://github.com/Microsoft/vscode-python/issues/5228))
1. Variable explorer UI fixes via PM / designer
   ([#5274](https://github.com/Microsoft/vscode-python/issues/5274))
1. Allow column sorting in variable explorer
   ([#5281](https://github.com/Microsoft/vscode-python/issues/5281))
1. Swap getsizeof size value for something more sensible in the variable explorer
   ([#5368](https://github.com/Microsoft/vscode-python/issues/5368))

### Fixes

1. Ignore the extension's Python files when debugging.
   ([#3201](https://github.com/Microsoft/vscode-python/issues/3201))
1. Dispose processes started within the extension during.
   ([#3331](https://github.com/Microsoft/vscode-python/issues/3331))
1. Fix problem with errors not showing up for import when no jupyter installed.
   ([#3958](https://github.com/Microsoft/vscode-python/issues/3958))
1. Fix tabs in comments to come out in cells.
   ([#4029](https://github.com/Microsoft/vscode-python/issues/4029))
1. Use configuration API and provide Resource when retrieving settings.
   ([#4486](https://github.com/Microsoft/vscode-python/issues/4486))
1. When debugging, the extension correctly uses custom `.env` files.
   ([#4537](https://github.com/Microsoft/vscode-python/issues/4537))
1. Accomadate trailing commands in the JSON contents of `launch.json` file.
   ([#4543](https://github.com/Microsoft/vscode-python/issues/4543))
1. Kill liveshare sessions if a guest connects without the python extension installed.
   ([#4947](https://github.com/Microsoft/vscode-python/issues/4947))
1. Shutting down a session should not cause the host to stop working.
   ([#4949](https://github.com/Microsoft/vscode-python/issues/4949))
1. Fix cell spacing issues.
   ([#4979](https://github.com/Microsoft/vscode-python/issues/4979))
1. Fix hangs in functional tests.
   ([#4992](https://github.com/Microsoft/vscode-python/issues/4992))
1. Fix triple quoted comments in cells to not affect anything.
   ([#5012](https://github.com/Microsoft/vscode-python/issues/5012))
1. Restarting the kernel will eventually force Jupyter server to shutdown if it doesn't come back.
   ([#5025](https://github.com/Microsoft/vscode-python/issues/5025))
1. Adjust styling for data viewer.
   ([#5058](https://github.com/Microsoft/vscode-python/issues/5058))
1. Fix MimeTypes test after we stopped stripping comments.
   ([#5086](https://github.com/Microsoft/vscode-python/issues/5086))
1. No prompt displayed to install pylint.
   ([#5087](https://github.com/Microsoft/vscode-python/issues/5087))
1. Fix scrolling in the interactive window.
   ([#5131](https://github.com/Microsoft/vscode-python/issues/5131))
1. Default colors when theme.json cannot be found.
   Fix Python interactive window to update when theme changes.
   ([#5136](https://github.com/Microsoft/vscode-python/issues/5136))
1. Replace 'Run Above' and 'Run Below' in the palette with 'Run Cells Above Cursor' and 'Run Current Cell and Below'.
   ([#5143](https://github.com/Microsoft/vscode-python/issues/5143))
1. Variables not cleared after a kernel restart.
   ([#5244](https://github.com/Microsoft/vscode-python/issues/5244))
1. Fix variable explorer to work in Live Share.
   ([#5277](https://github.com/Microsoft/vscode-python/issues/5277))
1. Update matplotlib based on theme changes.
   ([#5294](https://github.com/Microsoft/vscode-python/issues/5294))
1. Restrict files from being processed by `Language Server` only when in a mult-root workspace.
   ([#5333](https://github.com/Microsoft/vscode-python/issues/5333))
1. Fix dataviewer header column alignment.
   ([#5351](https://github.com/Microsoft/vscode-python/issues/5351))
1. Make background cell color useable in all themes.
   ([#5236](https://github.com/Microsoft/vscode-python/issues/5236))
1. Filtered rows shows 'fetching' instead of No rows.
   ([#5278](https://github.com/Microsoft/vscode-python/issues/5278))
1. Multi-dimensional arrays don't open in the data viewer.
   ([#5395](https://github.com/Microsoft/vscode-python/issues/5395))
1. Fix sorting of lists with numbers and missing entries.
   ([#5414](https://github.com/Microsoft/vscode-python/issues/5414))
1. Fix error with bad len() values in variable explorer
   ([#5420](https://github.com/Microsoft/vscode-python/issues/5420))
1. Update ptvsd to [4.2.8](https://github.com/Microsoft/ptvsd/releases/tag/v4.2.8).
    * Path mapping bug fixes.
    * Fix for hang when using debug console.
    * Fix for set next statement.
    * Fix for multi-threading.

### Code Health

1. Enable typescript's strict mode.
   ([#611](https://github.com/Microsoft/vscode-python/issues/611))
1. Update to use `Node` version `10.5.0`.
   ([#1138](https://github.com/Microsoft/vscode-python/issues/1138))
1. Update `launch.json` to use `internalConsole` instead of none.
   ([#4321](https://github.com/Microsoft/vscode-python/issues/4321))
1. Change flaky tests (relying on File System Watchers) into unit tests.
   ([#4468](https://github.com/Microsoft/vscode-python/issues/4468))
1. Corrected Smoke test failure for 'Run Python File In Terminal'.
   ([#4515](https://github.com/Microsoft/vscode-python/issues/4515))
1. Drop (official) support for Python 3.4.
   ([#4528](https://github.com/Microsoft/vscode-python/issues/4528))
1. Support debouncing decorated async methods.
   ([#4641](https://github.com/Microsoft/vscode-python/issues/4641))
1. Add functional tests for pytest adapter script.
   ([#4739](https://github.com/Microsoft/vscode-python/issues/4739))
1. Remove the use of timers in unittest code. Simulate the passing of time instead.
   ([#4776](https://github.com/Microsoft/vscode-python/issues/4776))
1. Add functional testing for variable explorer.
   ([#4803](https://github.com/Microsoft/vscode-python/issues/4803))
1. Add tests for variable explorer Python files.
   ([#4804](https://github.com/Microsoft/vscode-python/issues/4804))
1. Add real environment variables provider on to get functional tests to pass on macOS.
   ([#4820](https://github.com/Microsoft/vscode-python/issues/4820))
1. Handle done on all jupyter requests to make sure an unhandle exception isn't passed on shutdown.
   ([#4827](https://github.com/Microsoft/vscode-python/issues/4827))
1. Clean up language server initialization and configuration.
   ([#4832](https://github.com/Microsoft/vscode-python/issues/4832))
1. Hash imports of top-level packages to see what users need supported.
   ([#4852](https://github.com/Microsoft/vscode-python/issues/4852))
1. Have `tpn` clearly state why a project's license entry in the configuration file is considered stale.
   ([#4865](https://github.com/Microsoft/vscode-python/issues/4865))
1. Kill the test process on CI, 10s after the tests have completed.
   ([#4905](https://github.com/Microsoft/vscode-python/issues/4905))
1. Remove hardcoded Azdo Pipeline of 30m, leaving it to the default of 60m.
   ([#4914](https://github.com/Microsoft/vscode-python/issues/4914))
1. Use the `Python` interpreter prescribed by CI instead of trying to locate the best possible one.
   ([#4920](https://github.com/Microsoft/vscode-python/issues/4920))
1. Skip linter tests correctly.
   ([#4923](https://github.com/Microsoft/vscode-python/issues/4923))
1. Remove redundant compilation step on CI.
   ([#4926](https://github.com/Microsoft/vscode-python/issues/4926))
1. Dispose handles to timers created from using `setTimeout`.
   ([#4930](https://github.com/Microsoft/vscode-python/issues/4930))
1. Ensure sockets get disposed along with other resources.
   ([#4935](https://github.com/Microsoft/vscode-python/issues/4935))
1. Fix intermittent test failure with listeners.
   ([#4936](https://github.com/Microsoft/vscode-python/issues/4936))
1. Update `mocha` to the latest version.
   ([#4937](https://github.com/Microsoft/vscode-python/issues/4937))
1. Remove redundant mult-root tests.
   ([#4943](https://github.com/Microsoft/vscode-python/issues/4943))
1. Fix intermittent test failure with kernel shutdown.
   ([#4951](https://github.com/Microsoft/vscode-python/issues/4951))
1. Update version of [isort](https://pypi.org/project/isort/) to `4.3.17`
   ([#5059](https://github.com/Microsoft/vscode-python/issues/5059))
1. Fix typo and use constants instead of hardcoded command names.
   (thanks [Allan Wang](https://github.com/AllanWang))
   ([#5204](https://github.com/Microsoft/vscode-python/issues/5204))
1. Add datascience specific settings to telemetry gathered. Make sure to scrape any strings of PII.
   ([#5212](https://github.com/Microsoft/vscode-python/issues/5212))
1. Add telemetry around people hitting 'no' on the enable interactive shift enter.
   Reword the message to be more descriptive.
   ([#5213](https://github.com/Microsoft/vscode-python/issues/5213))
1. Fix failing variable explorer test.
   ([#5348](https://github.com/Microsoft/vscode-python/issues/5348))
1. Reliably end test tasks in Azure Pipelines.
   ([#5129](https://github.com/Microsoft/vscode-python/issues/5129))
1. Deprecate [travis](https://travis-ci.org/) in favor of [Azure Pipelines](https://azure.microsoft.com/en-us/services/devops/pipelines/).
   ([#4024](https://github.com/Microsoft/vscode-python/issues/4024))

### Thanks

Thanks to the following projects which we fully rely on to provide some of
our features:
- [isort 4.3.4](https://pypi.org/project/isort/4.3.4/)
- [jedi 0.12.0](https://pypi.org/project/jedi/0.12.0/)
  and [parso 0.2.1](https://pypi.org/project/parso/0.2.1/)
- [Microsoft Python Language Server](https://github.com/microsoft/python-language-server)
- [ptvsd](https://pypi.org/project/ptvsd/)
- [exuberant ctags](http://ctags.sourceforge.net/) (user-installed)
- [rope](https://pypi.org/project/rope/) (user-installed)

Also thanks to the various projects we provide integrations with which help
make this extension useful:
- Debugging support:
  [Django](https://pypi.org/project/Django/),
  [Flask](https://pypi.org/project/Flask/),
  [gevent](https://pypi.org/project/gevent/),
  [Jinja](https://pypi.org/project/Jinja/),
  [Pyramid](https://pypi.org/project/pyramid/),
  [PySpark](https://pypi.org/project/pyspark/),
  [Scrapy](https://pypi.org/project/Scrapy/),
  [Watson](https://pypi.org/project/Watson/)
- Formatting:
  [autopep8](https://pypi.org/project/autopep8/),
  [black](https://pypi.org/project/black/),
  [yapf](https://pypi.org/project/yapf/)
- Interpreter support:
  [conda](https://conda.io/),
  [direnv](https://direnv.net/),
  [pipenv](https://pypi.org/project/pipenv/),
  [pyenv](https://github.com/pyenv/pyenv),
  [venv](https://docs.python.org/3/library/venv.html#module-venv),
  [virtualenv](https://pypi.org/project/virtualenv/)
- Linting:
  [bandit](https://pypi.org/project/bandit/),
  [flake8](https://pypi.org/project/flake8/),
  [mypy](https://pypi.org/project/mypy/),
  [prospector](https://pypi.org/project/prospector/),
  [pylint](https://pypi.org/project/pylint/),
  [pydocstyle](https://pypi.org/project/pydocstyle/),
  [pylama](https://pypi.org/project/pylama/)
- Testing:
  [nose](https://pypi.org/project/nose/),
  [pytest](https://pypi.org/project/pytest/),
  [unittest](https://docs.python.org/3/library/unittest.html#module-unittest)

And finally thanks to the [Python](https://www.python.org/) development team and
community for creating a fantastic programming language and community to be a
part of!


## 2019.3.3 (8 April 2019)

### Fixes

1. Update ptvsd to [4.2.7](https://github.com/Microsoft/ptvsd/releases/tag/v4.2.7).
    * Fix issues related to debugging Django templagtes.
1. Update the Python language server to 0.2.47.

### Code Health

1. Capture telemetry to track switching to and from the Language Server.
   ([#5162](https://github.com/Microsoft/vscode-python/issues/5162))


## 2019.3.2 (2 April 2019)

### Fixes

1. Fix regression preventing the expansion of variables in the watch window and the debug console.
   ([#5035](https://github.com/Microsoft/vscode-python/issues/5035))
1. Display survey banner (again) for Language Server when using current Lanaguage Server.
   ([#5064](https://github.com/Microsoft/vscode-python/issues/5064))
1. Update ptvsd to [4.2.6](https://github.com/Microsoft/ptvsd/releases/tag/v4.2.6).
   ([#5083](https://github.com/Microsoft/vscode-python/issues/5083))
    * Fix issue with expanding variables in watch window and hover.
    * Fix issue with launching a sub-module.

### Code Health

1. Capture telemetry to track which installer was used when installing packages via the extension.
   ([#5063](https://github.com/Microsoft/vscode-python/issues/5063))


## 2019.3.1 (28 March 2019)

### Enhancements

1. Use the download same logic for `stable` channel of the `Language Server` as that in `beta`.
   ([#4960](https://github.com/Microsoft/vscode-python/issues/4960))

### Code Health

1. Capture telemetry when tests are disabled..
   ([#4801](https://github.com/Microsoft/vscode-python/issues/4801))

## 2019.3.6139 (26 March 2019)

### Enhancements

1. Add support for poetry to install packages.
   ([#1871](https://github.com/Microsoft/vscode-python/issues/1871))
1. Disabled opening the output pane when sorting imports via isort fails.
   (thanks [chrised](https://github.com/chrised/))
   ([#2522](https://github.com/Microsoft/vscode-python/issues/2522))
1. Remove run all cells codelens and replace with run above and run below commands
   Add run to and from line commands in context menu
   ([#4259](https://github.com/Microsoft/vscode-python/issues/4259))
1. Support multi-root workspaces in test explorer.
   ([#4268](https://github.com/Microsoft/vscode-python/issues/4268))
1. Added support for fetching variable values from the jupyter server
   ([#4291](https://github.com/Microsoft/vscode-python/issues/4291))
1. Added commands translation for polish locale.
   (thanks [pypros](https://github.com/pypros/))
   ([#4435](https://github.com/Microsoft/vscode-python/issues/4435))
1. Show sub-tests in a subtree in the test explorer.
   ([#4503](https://github.com/Microsoft/vscode-python/issues/4503))
1. Add support for palette commands for Live Share scenarios.
   ([#4520](https://github.com/Microsoft/vscode-python/issues/4520))
1. Retain state of tests when auto discovering tests.
   ([#4576](https://github.com/Microsoft/vscode-python/issues/4576))
1. Update icons and tooltip in test explorer indicating status of test files/suites
   ([#4583](https://github.com/Microsoft/vscode-python/issues/4583))
1. Add 'ignoreVscodeTheme' setting to allow a user to skip using the theme for VS Code in the Python Interactive Window.
   ([#4640](https://github.com/Microsoft/vscode-python/issues/4640))
1. Add telemetry around imports.
   ([#4718](https://github.com/Microsoft/vscode-python/issues/4718))
1. Update status of test suite when all tests pass
   ([#4727](https://github.com/Microsoft/vscode-python/issues/4727))
1. Add button to ignore the message warning about the use of the macOS system install of Python.
   (thanks [Alina Lobastova](https://github.com/alina7091))
   ([#4448](https://github.com/Microsoft/vscode-python/issues/4448))
1. Add "Run In Interactive" command to run the contents of a file not cell by cell. Group data science context commands in one group. Add run file command to explorer context menu.
   ([#4855](https://github.com/Microsoft/vscode-python/issues/4855))

### Fixes

1. Add 'errorBackgroundColor' (defaults to white/#FFFFFF) for errors in the Interactive Window. Computes foreground based on background.
   ([#3175](https://github.com/Microsoft/vscode-python/issues/3175))
1. If selection is being sent to the Interactive Windows still allow for context menu commands to run selection in terminal or run file in terminal
   ([#4207](https://github.com/Microsoft/vscode-python/issues/4207))
1. Support multiline comments for markdown cells
   ([#4215](https://github.com/Microsoft/vscode-python/issues/4215))
1. Conda activation fails when there is a space in the env name
   ([#4243](https://github.com/Microsoft/vscode-python/issues/4243))
1. Fixes to ensure tests work in multi-root workspaces.
   ([#4268](https://github.com/Microsoft/vscode-python/issues/4268))
1. Allow Interactive Window to run commands as both `-m jupyter command` and as `-m command`
   ([#4306](https://github.com/Microsoft/vscode-python/issues/4306))
1. Fix shift enter to send selection when cells are defined.
   ([#4413](https://github.com/Microsoft/vscode-python/issues/4413))
1. Test explorer icon should be hidden when tests are disabled
   ([#4494](https://github.com/Microsoft/vscode-python/issues/4494))
1. Fix double running of cells with the context menu
   ([#4532](https://github.com/Microsoft/vscode-python/issues/4532))
1. Show an "unknown" icon when test status is unknown.
   ([#4578](https://github.com/Microsoft/vscode-python/issues/4578))
1. Add sys info when switching interpreters
   ([#4588](https://github.com/Microsoft/vscode-python/issues/4588))
1. Display test explorer when discovery has been run.
   ([#4590](https://github.com/Microsoft/vscode-python/issues/4590))
1. Resolve `pythonPath` before comparing it to shebang
   ([#4601](https://github.com/Microsoft/vscode-python/issues/4601))
1. When sending selection to the Interactive Window nothing selected should send the entire line
   ([#4604](https://github.com/Microsoft/vscode-python/issues/4604))
1. Provide telemetry for when we show the shift+enter banner and if the user clicks yes
   ([#4636](https://github.com/Microsoft/vscode-python/issues/4636))
1. Better error message when connecting to remote server
   ([#4666](https://github.com/Microsoft/vscode-python/issues/4666))
1. Fix problem with restart never finishing
   ([#4691](https://github.com/Microsoft/vscode-python/issues/4691))
1. Fixes to ensure we invoke the right command when running a parameterized test function.
   ([#4713](https://github.com/Microsoft/vscode-python/issues/4713))
1. Handle view state changes for the Python Interactive window so that it gains focus when appropriate. (CTRL+1/2/3 etc should give focus to the interactive window)
   ([#4733](https://github.com/Microsoft/vscode-python/issues/4733))
1. Don't have "run all above" on first cell and don't start history for empty code runs
   ([#4743](https://github.com/Microsoft/vscode-python/issues/4743))
1. Perform case insensitive comparison of Python Environment paths
   ([#4797](https://github.com/Microsoft/vscode-python/issues/4797))
1. Ensure `Jedi` uses the currently selected intepreter.
   (thanks [Selim Belhaouane](https://github.com/selimb))
   ([#4687](https://github.com/Microsoft/vscode-python/issues/4687))
1. Multiline comments with text on the first line break Python Interactive window execution.
   ([#4791](https://github.com/Microsoft/vscode-python/issues/4791))
1. Fix status bar when using Live Share or just starting the Python Interactive window.
   ([#4853](https://github.com/Microsoft/vscode-python/issues/4853))
1. Change the names of our "Run All Cells Above" and "Run Cell and All Below" commands to be more concise
   ([#4876](https://github.com/Microsoft/vscode-python/issues/4876))
1. Ensure the `Python` output panel does not steal focus when there errors in the `Language Server`.
   ([#4868](https://github.com/Microsoft/vscode-python/issues/4868))
1. Update ptvsd to [4.2.5](https://github.com/Microsoft/ptvsd/releases/tag/v4.2.5).
   ([#4932](https://github.com/Microsoft/vscode-python/issues/4932))
    * Fix issues with django and jinja2 exceptions.
    * Detaching sometimes throws ValueError.
    * StackTrace request respecting just-my-code.
    * Don't give error redirecting output with pythonw.
    * Fix for stop on entry issue.
1. Update the Python language server to 0.2.31.

### Code Health

1. Add a Python script to run PyTest correctly for discovery.
   ([#4033](https://github.com/Microsoft/vscode-python/issues/4033))
1. Ensure post npm install scripts do not fail when run more than once.
   ([#4109](https://github.com/Microsoft/vscode-python/issues/4109))
1. Improve Azure DevOps pipeline for PR validation. Added speed improvements, documented the process better, and simplified what happens in PR validation.
   ([#4123](https://github.com/Microsoft/vscode-python/issues/4123))
1. Move to new Azure DevOps instance and bring the Nightly CI build closer to running cleanly by skipping tests and improving reporting transparency.
   ([#4336](https://github.com/Microsoft/vscode-python/issues/4336))
1. Add more logging to diagnose issues getting the Python Interactive window to show up.
   Add checks for Conda activation never finishing.
   ([#4424](https://github.com/Microsoft/vscode-python/issues/4424))
1. Update `nyc` and remove `gulp-watch` and `gulp-debounced-watch`.
   ([#4490](https://github.com/Microsoft/vscode-python/issues/4490))
1. Force WS to at least 3.3.1 to alleviate security concerns.
   ([#4497](https://github.com/Microsoft/vscode-python/issues/4497))
1. Add tests for Live Share support.
   ([#4521](https://github.com/Microsoft/vscode-python/issues/4521))
1. Fix running Live Share support in a release build.
   ([#4529](https://github.com/Microsoft/vscode-python/issues/4529))
1. Delete the `pvsc-dev-ext.py` file as it was not being properly maintained.
   ([#4530](https://github.com/Microsoft/vscode-python/issues/4530))
1. Increase timeouts for loading of extension when preparing to run tests.
   ([#4540](https://github.com/Microsoft/vscode-python/issues/4540))
1. Exclude files `travis*.log`, `pythonFiles/tests/**`, `types/**` from the extension.
   ([#4554](https://github.com/Microsoft/vscode-python/issues/4554))
1. Exclude `*.vsix` from source control.
   ([#4556](https://github.com/Microsoft/vscode-python/issues/4556))
1. Add more logging for ECONNREFUSED errors and Jupyter server crashes
   ([#4573](https://github.com/Microsoft/vscode-python/issues/4573))
1. Add travis task to verify bundle can be created.
   ([#4711](https://github.com/Microsoft/vscode-python/issues/4711))
1. Add manual test plan for data science
   ([#4716](https://github.com/Microsoft/vscode-python/issues/4716))
1. Fix Live Share nightly functional tests
   ([#4757](https://github.com/Microsoft/vscode-python/issues/4757))
1. Make cancel test and server cache test more robust
   ([#4818](https://github.com/Microsoft/vscode-python/issues/4818))
1. Generalize code used to parse Test results service
   ([#4796](https://github.com/Microsoft/vscode-python/issues/4796))

### Thanks

Thanks to the following projects which we fully rely on to provide some of
our features:
- [isort 4.3.4](https://pypi.org/project/isort/4.3.4/)
- [jedi 0.12.0](https://pypi.org/project/jedi/0.12.0/)
  and [parso 0.2.1](https://pypi.org/project/parso/0.2.1/)
- [Microsoft Python Language Server](https://github.com/microsoft/python-language-server)
- [ptvsd](https://pypi.org/project/ptvsd/)
- [exuberant ctags](http://ctags.sourceforge.net/) (user-installed)
- [rope](https://pypi.org/project/rope/) (user-installed)

Also thanks to the various projects we provide integrations with which help
make this extension useful:
- Debugging support:
  [Django](https://pypi.org/project/Django/),
  [Flask](https://pypi.org/project/Flask/),
  [gevent](https://pypi.org/project/gevent/),
  [Jinja](https://pypi.org/project/Jinja/),
  [Pyramid](https://pypi.org/project/pyramid/),
  [PySpark](https://pypi.org/project/pyspark/),
  [Scrapy](https://pypi.org/project/Scrapy/),
  [Watson](https://pypi.org/project/Watson/)
- Formatting:
  [autopep8](https://pypi.org/project/autopep8/),
  [black](https://pypi.org/project/black/),
  [yapf](https://pypi.org/project/yapf/)
- Interpreter support:
  [conda](https://conda.io/),
  [direnv](https://direnv.net/),
  [pipenv](https://pypi.org/project/pipenv/),
  [pyenv](https://github.com/pyenv/pyenv),
  [venv](https://docs.python.org/3/library/venv.html#module-venv),
  [virtualenv](https://pypi.org/project/virtualenv/)
- Linting:
  [bandit](https://pypi.org/project/bandit/),
  [flake8](https://pypi.org/project/flake8/),
  [mypy](https://pypi.org/project/mypy/),
  [prospector](https://pypi.org/project/prospector/),
  [pylint](https://pypi.org/project/pylint/),
  [pydocstyle](https://pypi.org/project/pydocstyle/),
  [pylama](https://pypi.org/project/pylama/)
- Testing:
  [nose](https://pypi.org/project/nose/),
  [pytest](https://pypi.org/project/pytest/),
  [unittest](https://docs.python.org/3/library/unittest.html#module-unittest)

And finally thanks to the [Python](https://www.python.org/) development team and
community for creating a fantastic programming language and community to be a
part of!

## 2019.2.2 (6 March 2019)

### Fixes

1. If selection is being sent to the Interactive Windows still allow for context menu commands to run selection in terminal or run file in terminal
   ([#4207](https://github.com/Microsoft/vscode-python/issues/4207))
1. When sending selection to the Interactive Window nothing selected should send the entire line
   ([#4604](https://github.com/Microsoft/vscode-python/issues/4604))
1. Provide telemetry for when we show the shift-enter banner and if the user clicks yes
   ([#4636](https://github.com/Microsoft/vscode-python/issues/4636))

## 2019.2.5433 (27 Feb 2019)

### Fixes


1. Exclude files `travis*.log`, `pythonFiles/tests/**`, `types/**` from the extension.
   ([#4554](https://github.com/Microsoft/vscode-python/issues/4554))
   ([#4566](https://github.com/Microsoft/vscode-python/issues/4566))

## 2019.2.0 (26 Feb 2019)

### Thanks

Thanks to the following projects which we fully rely on to provide some of
our features:
- [isort 4.3.4](https://pypi.org/project/isort/4.3.4/)
- [jedi 0.12.0](https://pypi.org/project/jedi/0.12.0/)
  and [parso 0.2.1](https://pypi.org/project/parso/0.2.1/)
- [Microsoft Python Language Server](https://github.com/microsoft/python-language-server)
- [ptvsd](https://pypi.org/project/ptvsd/)
- [exuberant ctags](http://ctags.sourceforge.net/) (user-installed)
- [rope](https://pypi.org/project/rope/) (user-installed)

Also thanks to the various projects we provide integrations with which help
make this extension useful:
- Debugging support:
  [Django](https://pypi.org/project/Django/),
  [Flask](https://pypi.org/project/Flask/),
  [gevent](https://pypi.org/project/gevent/),
  [Jinja](https://pypi.org/project/Jinja/),
  [Pyramid](https://pypi.org/project/pyramid/),
  [PySpark](https://pypi.org/project/pyspark/),
  [Scrapy](https://pypi.org/project/Scrapy/),
  [Watson](https://pypi.org/project/Watson/)
- Formatting:
  [autopep8](https://pypi.org/project/autopep8/),
  [black](https://pypi.org/project/black/),
  [yapf](https://pypi.org/project/yapf/)
- Interpreter support:
  [conda](https://conda.io/),
  [direnv](https://direnv.net/),
  [pipenv](https://pypi.org/project/pipenv/),
  [pyenv](https://github.com/pyenv/pyenv),
  [venv](https://docs.python.org/3/library/venv.html#module-venv),
  [virtualenv](https://pypi.org/project/virtualenv/)
- Linting:
  [bandit](https://pypi.org/project/bandit/),
  [flake8](https://pypi.org/project/flake8/),
  [mypy](https://pypi.org/project/mypy/),
  [prospector](https://pypi.org/project/prospector/),
  [pylint](https://pypi.org/project/pylint/),
  [pydocstyle](https://pypi.org/project/pydocstyle/),
  [pylama](https://pypi.org/project/pylama/)
- Testing:
  [nose](https://pypi.org/project/nose/),
  [pytest](https://pypi.org/project/pytest/),
  [unittest](https://docs.python.org/3/library/unittest.html#module-unittest)

And finally thanks to the [Python](https://www.python.org/) development team and
community for creating a fantastic programming language and community to be a
part of!

### Enhancements

1. Support launch configs for debugging tests.
   ([#332](https://github.com/Microsoft/vscode-python/issues/332))
1. Add way to send code to the Python Interactive window without having to put `#%%` into a file.
   ([#3171](https://github.com/Microsoft/vscode-python/issues/3171))
1. Support simple variable substitution in `.env` files.
   ([#3275](https://github.com/Microsoft/vscode-python/issues/3275))
1. Support live share in Python interactive window (experimental).
   ([#3581](https://github.com/Microsoft/vscode-python/issues/3581))
1. Strip comments before sending so shell command and multiline jupyter magics work correctly.
   ([#4064](https://github.com/Microsoft/vscode-python/issues/4064))
1. Add a build number to our released builds.
   ([#4183](https://github.com/Microsoft/vscode-python/issues/4183))
1. Prompt the user to send shift-enter to the interactive window.
   ([#4184](https://github.com/Microsoft/vscode-python/issues/4184))
1. Added Dutch translation.
   (thanks [Robin Martijn](https://github.com/Bowero) with the feedback of [Michael van Tellingen](https://github.com/mvantellingen))
   ([#4186](https://github.com/Microsoft/vscode-python/issues/4186))
1. Add the Test Activity view.
   ([#4272](https://github.com/Microsoft/vscode-python/issues/4272))
1. Added action buttons to top of Test Explorer.
   ([#4275](https://github.com/Microsoft/vscode-python/issues/4275))
1. Navigation to test output from Test Explorer.
   ([#4279](https://github.com/Microsoft/vscode-python/issues/4279))
1. Add the command 'Configure Unit Tests'.
   ([#4286](https://github.com/Microsoft/vscode-python/issues/4286))
1. Do not update unit test settings if configuration is cancelled.
   ([#4287](https://github.com/Microsoft/vscode-python/issues/4287))
1. Keep testing configuration alive when losing UI focus.
   ([#4288](https://github.com/Microsoft/vscode-python/issues/4288))
1. Display test activity only when tests have been discovered.
   ([#4317](https://github.com/Microsoft/vscode-python/issues/4317))
1. Added a button to configure unit tests when prompting users that tests weren't discovered.
   ([#4318](https://github.com/Microsoft/vscode-python/issues/4318))
1. Use VSC API to open browser window
   ([#4322](https://github.com/Microsoft/vscode-python/issues/4322))
1. Don't shut down the notebook server on window close.
   ([#4348](https://github.com/Microsoft/vscode-python/issues/4348))
1. Added command `Show Output` to display the `Python` output panel.
   ([#4362](https://github.com/Microsoft/vscode-python/issues/4362))
1. Fix order of icons in test explorer and items.
   ([#4364](https://github.com/Microsoft/vscode-python/issues/4364))
1. Run failed tests icon should only appear if and when a test has failed.
   ([#4371](https://github.com/Microsoft/vscode-python/issues/4371))
1. Update ptvsd to [4.2.4](https://github.com/Microsoft/ptvsd/releases/tag/v4.2.4).
   ([#4457](https://github.com/Microsoft/vscode-python/issues/4457))
   * Validate brekpoint targets.
   * Properly exclude certain files from showing up in the debugger.

### Fixes

1. Add support for multi root workspaces with the new language server server.
   ([#3008](https://github.com/Microsoft/vscode-python/issues/3008))
1. Move linting tests to unit-testing for better reliability.
   ([#3914](https://github.com/Microsoft/vscode-python/issues/3914))
1. Allow "Run Cell" code lenses on non-local files.
   ([#3995](https://github.com/Microsoft/vscode-python/issues/3995))
1. Functional test for the input portion of the python interactive window.
   ([#4057](https://github.com/Microsoft/vscode-python/issues/4057))
1. Fix hitting the up arrow on the input prompt for the Python Interactive window to behave like the terminal window when only 1 item in the history.
   ([#4145](https://github.com/Microsoft/vscode-python/issues/4145))
1. Fix problem with webview panel not being dockable anywhere but view column 2.
   ([#4237](https://github.com/Microsoft/vscode-python/issues/4237))
1. More fixes for history in the Python Interactive window input prompt.
   ([#4255](https://github.com/Microsoft/vscode-python/issues/4255))
1. Fix precedence in `parsePyTestModuleCollectionResult`.
   (thanks [Tammo Ippen](https://github.com/tammoippen))
   ([#4360](https://github.com/Microsoft/vscode-python/issues/4360))
1. Revert pipenv activation to not use `pipenv` shell.`
   ([#4394](https://github.com/Microsoft/vscode-python/issues/4394))
1. Fix shift enter to send selection when cells are defined.
   ([#4413](https://github.com/Microsoft/vscode-python/issues/4413))
1. Icons should display only in test explorer.
   ([#4418](https://github.com/Microsoft/vscode-python/issues/4418))
1. Update ptvsd to [4.2.4](https://github.com/Microsoft/ptvsd/releases/tag/v4.2.4).
   ([#4457](https://github.com/Microsoft/vscode-python/issues/4457))
   * `BreakOnSystemExitZero` now respected.
   * Fix a bug causing breakpoints not to be hit when attached to a remote target.
1. Fix double running of cells with the context menu
   ([#4532](https://github.com/Microsoft/vscode-python/issues/4532))
1. Update the Python language server to 0.1.80.

### Code Health

1. Fix all typescript errors when compiled in strict mode.
   ([#611](https://github.com/Microsoft/vscode-python/issues/611))
1. Get functional tests running nightly again.
   ([#3973](https://github.com/Microsoft/vscode-python/issues/3973))
1. Turn on strict type checking (typescript compiling) for Datascience code.
   ([#4058](https://github.com/Microsoft/vscode-python/issues/4058))
1. Turn on strict typescript compile for the data science react code.
   ([#4091](https://github.com/Microsoft/vscode-python/issues/4091))
1. Fix issue causing debugger tests to timeout on CI servers.
   ([#4148](https://github.com/Microsoft/vscode-python/issues/4148))
1. Don't register language server onTelemetry when downloadLanguageServer is false.
   ([#4199](https://github.com/Microsoft/vscode-python/issues/4199))
1. Fixes to smoke tests on CI.
   ([#4201](https://github.com/Microsoft/vscode-python/issues/4201))



## 2019.1.0 (29 Jan 2019)

### Thanks

Thanks to the following projects which we fully rely on to provide some of
our features:
- [isort 4.3.4](https://pypi.org/project/isort/4.3.4/)
- [jedi 0.12.0](https://pypi.org/project/jedi/0.12.0/)
  and [parso 0.2.1](https://pypi.org/project/parso/0.2.1/)
- [Microsoft Python Language Server](https://github.com/microsoft/python-language-server)
- [ptvsd](https://pypi.org/project/ptvsd/)
- [exuberant ctags](http://ctags.sourceforge.net/) (user-installed)
- [rope](https://pypi.org/project/rope/) (user-installed)

Also thanks to the various projects we provide integrations with which help
make this extension useful:
- Debugging support:
  [Django](https://pypi.org/project/Django/),
  [Flask](https://pypi.org/project/Flask/),
  [gevent](https://pypi.org/project/gevent/),
  [Jinja](https://pypi.org/project/Jinja/),
  [Pyramid](https://pypi.org/project/pyramid/),
  [PySpark](https://pypi.org/project/pyspark/),
  [Scrapy](https://pypi.org/project/Scrapy/),
  [Watson](https://pypi.org/project/Watson/)
- Formatting:
  [autopep8](https://pypi.org/project/autopep8/),
  [black](https://pypi.org/project/black/),
  [yapf](https://pypi.org/project/yapf/)
- Interpreter support:
  [conda](https://conda.io/),
  [direnv](https://direnv.net/),
  [pipenv](https://pypi.org/project/pipenv/),
  [pyenv](https://github.com/pyenv/pyenv),
  [venv](https://docs.python.org/3/library/venv.html#module-venv),
  [virtualenv](https://pypi.org/project/virtualenv/)
- Linting:
  [bandit](https://pypi.org/project/bandit/),
  [flake8](https://pypi.org/project/flake8/),
  [mypy](https://pypi.org/project/mypy/),
  [prospector](https://pypi.org/project/prospector/),
  [pylint](https://pypi.org/project/pylint/),
  [pydocstyle](https://pypi.org/project/pydocstyle/),
  [pylama](https://pypi.org/project/pylama/)
- Testing:
  [nose](https://pypi.org/project/nose/),
  [pytest](https://pypi.org/project/pytest/),
  [unittest](https://docs.python.org/3/library/unittest.html#module-unittest)

And finally thanks to the [Python](https://www.python.org/) development team and
community for creating a fantastic programming language and community to be a
part of!

### Enhancements

1. Add the capability to have custom regex's for cell/markdown matching
   ([#4065](https://github.com/Microsoft/vscode-python/issues/4065))
1. Perform all validation checks in the background
   ([#3019](https://github.com/Microsoft/vscode-python/issues/3019))
1. Watermark for Python Interactive input prompt
   ([#4111](https://github.com/Microsoft/vscode-python/issues/4111))
1. Create diagnostics for failed/skipped tests that were run with pytest.
   (thanks [Chris NeJame](https://github.com/SalmonMode/))
   ([#120](https://github.com/Microsoft/vscode-python/issues/120))
1. Add the python.pipenvPath config setting.
   ([#978](https://github.com/Microsoft/vscode-python/issues/978))
1. Add localRoot and remoteRoot defaults for Remote Debugging configuration in `launch.json`.
   ([#1385](https://github.com/Microsoft/vscode-python/issues/1385))
1. Activate `pipenv` environments in the shell using the command `pipenv shell`.
   ([#2855](https://github.com/Microsoft/vscode-python/issues/2855))
1. Use Pylint message names instead of codes
   (thanks to [Roman Kornev](https://github.com/RomanKornev/))
   ([#2906](https://github.com/Microsoft/vscode-python/issues/2906))
1. Add ability to enter Python code directly into the Python Interactive window
   ([#3101](https://github.com/Microsoft/vscode-python/issues/3101))
1. Allow interactive window inputs to either be collapsed by default or totally hidden
   ([#3266](https://github.com/Microsoft/vscode-python/issues/3266))
1. Notify the user when language server extraction fails
   ([#3268](https://github.com/Microsoft/vscode-python/issues/3268))
1. Indent on enter after line continuations.
   ([#3284](https://github.com/Microsoft/vscode-python/issues/3284))
1. Improvements to automatic selection of the Python interpreter.
   ([#3369](https://github.com/Microsoft/vscode-python/issues/3369))
1. Add support for column numbers for problems returned by `mypy`.
   (thanks [Eric Traut](https://github.com/erictraut))
   ([#3597](https://github.com/Microsoft/vscode-python/issues/3597))
1. Display actionable message when language server is not supported
   ([#3634](https://github.com/Microsoft/vscode-python/issues/3634))
1. Make sure we are looking for conda in all the right places
   ([#3641](https://github.com/Microsoft/vscode-python/issues/3641))
1. Improvements to message displayed when linter is not installed
   ([#3659](https://github.com/Microsoft/vscode-python/issues/3659))
1. Improvements to message displayed when Python path is invalid (in launch.json)
   ([#3661](https://github.com/Microsoft/vscode-python/issues/3661))
1. Add the Jupyter Server URI to the Interactive Window info cell
   ([#3668](https://github.com/Microsoft/vscode-python/issues/3668))
1. Handle errors happening during extension activation.
   ([#3740](https://github.com/Microsoft/vscode-python/issues/3740))
1. Validate Mac Interpreters in the background.
   ([#3908](https://github.com/Microsoft/vscode-python/issues/3908))
1. When cell inputs to Python Interactive are hidden, don't show cells without any output
   ([#3981](https://github.com/Microsoft/vscode-python/issues/3981))

### Fixes

1. Have the new export commands use our directory change code
   ([#4140](https://github.com/Microsoft/vscode-python/issues/4140))
1. Theme should not be exported without output when doing an export.
   ([#4141](https://github.com/Microsoft/vscode-python/issues/4141))
1. Deleting all cells should not remove the input prompt
   ([#4152](https://github.com/Microsoft/vscode-python/issues/4152))
1. Fix ctrl+c to work in code that has already been entered
   ([#4168](https://github.com/Microsoft/vscode-python/issues/4168))
1. Auto-select virtual environment in multi-root workspaces
   ([#3501](https://github.com/Microsoft/vscode-python/issues/3501))
1. Validate interpreter in multi-root workspaces
   ([#3502](https://github.com/Microsoft/vscode-python/issues/3502))
1. Allow clicking anywhere in an input cell to give focus to the input box for the Python Interactive window
   ([#4076](https://github.com/Microsoft/vscode-python/issues/4076))
1. Cursor in Interactive Windows now appears on whitespace
   ([#4081](https://github.com/Microsoft/vscode-python/issues/4081))
1. Fix problem with double scrollbars when typing in the input window. Make code wrap instead.
   ([#4084](https://github.com/Microsoft/vscode-python/issues/4084))
1. Remove execution count from the prompt cell.
   ([#4086](https://github.com/Microsoft/vscode-python/issues/4086))
1. Make sure showing a plain Python Interactive window lists out the sys info
   ([#4088](https://github.com/Microsoft/vscode-python/issues/4088))
1. Fix Python interactive window up/down arrows in the input prompt to behave like a terminal.
   ([#4092](https://github.com/Microsoft/vscode-python/issues/4092))
1. Handle stdout changes with updates to pytest 4.1.x series (without breaking 4.0.x series parsing).
   ([#4099](https://github.com/Microsoft/vscode-python/issues/4099))
1. Fix bug affecting multiple linters used in a workspace.
   (thanks [Ilia Novoselov](https://github.com/nullie))
   ([#2571](https://github.com/Microsoft/vscode-python/issues/2571))
1. Activate any selected Python Environment when running unit tests.
   ([#3330](https://github.com/Microsoft/vscode-python/issues/3330))
1. Ensure extension does not start multiple language servers.
   ([#3346](https://github.com/Microsoft/vscode-python/issues/3346))
1. Add support for running an entire file in the Python Interactive window
   ([#3362](https://github.com/Microsoft/vscode-python/issues/3362))
1. When in multi-root workspace, store selected python path in the `settings.json` file of the workspace folder.
   ([#3419](https://github.com/Microsoft/vscode-python/issues/3419))
1. Fix console wrapping in output so that console based status bars and spinners work.
   ([#3529](https://github.com/Microsoft/vscode-python/issues/3529))
1. Support other virtual environments besides conda
   ([#3537](https://github.com/Microsoft/vscode-python/issues/3537))
1. Fixed tests related to the `onEnter` format provider.
   ([#3674](https://github.com/Microsoft/vscode-python/issues/3674))
1. Lowering threshold for Language Server support on a platform.
   ([#3693](https://github.com/Microsoft/vscode-python/issues/3693))
1. Survive missing kernelspecs as a default will be created.
   ([#3699](https://github.com/Microsoft/vscode-python/issues/3699))
1. Activate the extension when loading ipynb files
   ([#3734](https://github.com/Microsoft/vscode-python/issues/3734))
1. Don't restart the Jupyter server on any settings change. Also don't throw interpreter changed events on unrelated settings changes.
   ([#3749](https://github.com/Microsoft/vscode-python/issues/3749))
1. Support whitespace (tabs and spaces) in output
   ([#3757](https://github.com/Microsoft/vscode-python/issues/3757))
1. Ensure file names are not captured when sending telemetry for unit tests.
   ([#3767](https://github.com/Microsoft/vscode-python/issues/3767))
1. Address problem with Python Interactive icons not working in insider's build. VS Code is more restrictive on what files can load in a webview.
   ([#3775](https://github.com/Microsoft/vscode-python/issues/3775))
1. Fix output so that it wraps '<' entries in &lt;xmp&gt; to allow html like tags to be output.
   ([#3824](https://github.com/Microsoft/vscode-python/issues/3824))
1. Keep the Jupyter remote server URI input box open so you can copy and paste into it easier
   ([#3856](https://github.com/Microsoft/vscode-python/issues/3856))
1. Changes to how source maps are enabled and disabled in the extension.
   ([#3905](https://github.com/Microsoft/vscode-python/issues/3905))
1. Clean up command names for data science
   ([#3925](https://github.com/Microsoft/vscode-python/issues/3925))
1. Add more data when we get an unknown mime type
   ([#3945](https://github.com/Microsoft/vscode-python/issues/3945))
1. Match dots in ignorePatterns globs; fixes .venv not being ignored
   (thanks to [Russell Davis](https://github.com/russelldavis))
   ([#3947](https://github.com/Microsoft/vscode-python/issues/3947))
1. Remove duplicates from interpreters listed in the interpreter selection list.
   ([#3953](https://github.com/Microsoft/vscode-python/issues/3953))
1. Add telemetry for local versus remote connect
   ([#3985](https://github.com/Microsoft/vscode-python/issues/3985))
1. Add new maxOutputSize setting for text output in the Python Interactive window. -1 means infinite, otherwise the number of pixels.
   ([#4010](https://github.com/Microsoft/vscode-python/issues/4010))
1. fix `pythonPath` typo (thanks [David Lechner](https://github.com/dlech))
   ([#4047](https://github.com/Microsoft/vscode-python/issues/4047))
1. Fix a type in generated header comment when importing a notebook: `DataSciece` --> `DataScience`.
   (thanks [sunt05](https://github.com/sunt05))
   ([#4048](https://github.com/Microsoft/vscode-python/issues/4048))
1. Allow clicking anywhere in an input cell to give focus to the input box for the Python Interactive window
   ([#4076](https://github.com/Microsoft/vscode-python/issues/4076))
1. Fix problem with double scrollbars when typing in the input window. Make code wrap instead.
   ([#4084](https://github.com/Microsoft/vscode-python/issues/4084))
1. Remove execution count from the prompt cell.
   ([#4086](https://github.com/Microsoft/vscode-python/issues/4086))
1. Make sure showing a plain Python Interactive window lists out the sys info
   ([#4088](https://github.com/Microsoft/vscode-python/issues/4088))

### Code Health

1. Fix build issue with code.tsx
   ([#4156](https://github.com/Microsoft/vscode-python/issues/4156))
1. Expose an event to notify changes to settings instead of casting settings to concrete class.
   ([#642](https://github.com/Microsoft/vscode-python/issues/642))
1. Created system test to ensure terminal gets activated with anaconda environment
   ([#1521](https://github.com/Microsoft/vscode-python/issues/1521))
1. Added system tests to ensure terminal gets activated with virtualenv environment
   ([#1522](https://github.com/Microsoft/vscode-python/issues/1522))
1. Added system test to ensure terminal gets activated with pipenv
   ([#1523](https://github.com/Microsoft/vscode-python/issues/1523))
1. Fix flaky tests related to auto selection of virtual environments.
   ([#2339](https://github.com/Microsoft/vscode-python/issues/2339))
1. Use enums for event names instead of constants.
   ([#2904](https://github.com/Microsoft/vscode-python/issues/2904))
1. Add tests for clicking buttons in history pane
   ([#3084](https://github.com/Microsoft/vscode-python/issues/3084))
1. Add tests for clear and delete buttons in the history pane
   ([#3087](https://github.com/Microsoft/vscode-python/issues/3087))
1. Add tests for clicking buttons on individual cells
   ([#3092](https://github.com/Microsoft/vscode-python/issues/3092))
1. Handle a 404 when trying to download the language server
   ([#3267](https://github.com/Microsoft/vscode-python/issues/3267))
1. Ensure new warnings are not ignored when bundling the extension with WebPack.
   ([#3468](https://github.com/Microsoft/vscode-python/issues/3468))
1. Update our CI/nightly full build to a YAML definition build in Azure DevOps.
   ([#3555](https://github.com/Microsoft/vscode-python/issues/3555))
1. Add mock of Jupyter API to allow functional tests to run more quickly and more consistently.
   ([#3556](https://github.com/Microsoft/vscode-python/issues/3556))
1. Use Jedi if Language Server fails to activate
   ([#3633](https://github.com/Microsoft/vscode-python/issues/3633))
1. Fix the timeout for DataScience functional tests
   ([#3682](https://github.com/Microsoft/vscode-python/issues/3682))
1. Fixed language server smoke tests.
   ([#3684](https://github.com/Microsoft/vscode-python/issues/3684))
1. Add a functional test for interactive window remote connect scenario
   ([#3714](https://github.com/Microsoft/vscode-python/issues/3714))
1. Detect usage of `xonsh` shells (this does **not** add support for `xonsh` itself)
   ([#3746](https://github.com/Microsoft/vscode-python/issues/3746))
1. Remove `src/server` folder, as this is no longer required.
   ([#3781](https://github.com/Microsoft/vscode-python/issues/3781))
1. Bugfix to `pvsc-dev-ext.py` where arguments to git would not be passed on POSIX-based environments. Extended `pvsc-dev-ext.py setup` command with 2
   optional flags-- `--repo` and `--branch` to override the default git repository URL and the branch used to clone and install the extension.
   (thanks [Anthony Shaw](https://github.com/tonybaloney/))
   ([#3837](https://github.com/Microsoft/vscode-python/issues/3837))
1. Improvements to execution times of CI on Travis.
   ([#3899](https://github.com/Microsoft/vscode-python/issues/3899))
1. Add telemetry to check if global interpreter is used in workspace.
   ([#3901](https://github.com/Microsoft/vscode-python/issues/3901))
1. Make sure to search for the best Python when launching the non default interpreter.
   ([#3916](https://github.com/Microsoft/vscode-python/issues/3916))
1. Add tests for expand / collapse and hiding of cell inputs mid run
   ([#3982](https://github.com/Microsoft/vscode-python/issues/3982))
1. Move `splitParent` from `string.ts` into tests folder.
   ([#3988](https://github.com/Microsoft/vscode-python/issues/3988))
1. Ensure `debounce` decorator cannot be applied to async functions.
   ([#4055](https://github.com/Microsoft/vscode-python/issues/4055))

## 2018.12.1 (14 Dec 2018)

### Fixes


1. Lowering threshold for Language Server support on a platform.
   ([#3693](https://github.com/Microsoft/vscode-python/issues/3693))
1. Fix bug affecting multiple linters used in a workspace.
   (thanks [Ilia Novoselov](https://github.com/nullie))
   ([#3700](https://github.com/Microsoft/vscode-python/issues/3700))

## 2018.12.0 (13 Dec 2018)

### Thanks

Thanks to the following projects which we fully rely on to provide some of
our features:
- [isort 4.3.4](https://pypi.org/project/isort/4.3.4/)
- [jedi 0.12.0](https://pypi.org/project/jedi/0.12.0/)
  and [parso 0.2.1](https://pypi.org/project/parso/0.2.1/)
- [Microsoft Python Language Server](https://github.com/microsoft/python-language-server)
- [ptvsd](https://pypi.org/project/ptvsd/)
- [exuberant ctags](http://ctags.sourceforge.net/) (user-installed)
- [rope](https://pypi.org/project/rope/) (user-installed)

Also thanks to the various projects we provide integrations with which help
make this extension useful:
- Debugging support:
  [Django](https://pypi.org/project/Django/),
  [Flask](https://pypi.org/project/Flask/),
  [gevent](https://pypi.org/project/gevent/),
  [Jinja](https://pypi.org/project/Jinja/),
  [Pyramid](https://pypi.org/project/pyramid/),
  [PySpark](https://pypi.org/project/pyspark/),
  [Scrapy](https://pypi.org/project/Scrapy/),
  [Watson](https://pypi.org/project/Watson/)
- Formatting:
  [autopep8](https://pypi.org/project/autopep8/),
  [black](https://pypi.org/project/black/),
  [yapf](https://pypi.org/project/yapf/)
- Interpreter support:
  [conda](https://conda.io/),
  [direnv](https://direnv.net/),
  [pipenv](https://pypi.org/project/pipenv/),
  [pyenv](https://github.com/pyenv/pyenv),
  [venv](https://docs.python.org/3/library/venv.html#module-venv),
  [virtualenv](https://pypi.org/project/virtualenv/)
- Linting:
  [bandit](https://pypi.org/project/bandit/),
  [flake8](https://pypi.org/project/flake8/),
  [mypy](https://pypi.org/project/mypy/),
  [prospector](https://pypi.org/project/prospector/),
  [pylint](https://pypi.org/project/pylint/),
  [pydocstyle](https://pypi.org/project/pydocstyle/),
  [pylama](https://pypi.org/project/pylama/)
- Testing:
  [nose](https://pypi.org/project/nose/),
  [pytest](https://pypi.org/project/pytest/),
  [unittest](https://docs.python.org/3/library/unittest.html#module-unittest)

And finally thanks to the [Python](https://www.python.org/) development team and
community for creating a fantastic programming language and community to be a
part of!

### Enhancements

1. Load the configured language server in the background during extension activation.
   ([#3020](https://github.com/Microsoft/vscode-python/issues/3020))
1. Display progress indicator when activating the language server and validating user setup.
   ([#3082](https://github.com/Microsoft/vscode-python/issues/3082))
1. Allow for connection to a remote `Jupyter` server.
   ([#3316](https://github.com/Microsoft/vscode-python/issues/3316))
1. Allow users to request the 'Install missing Linter' prompt to not show again for `pylint`.
   ([#3349](https://github.com/Microsoft/vscode-python/issues/3349))
1. Add the `Jupyter` server URI to the interactive window info cell.
   ([#3668](https://github.com/Microsoft/vscode-python/issues/3668))

### Fixes

1. Updated logic used to determine whether the Microsoft Python Language Server is supported.
   ([#2729](https://github.com/Microsoft/vscode-python/issues/2729))
1. Add export from the Python interactive window as a notebook file.
   ([#3109](https://github.com/Microsoft/vscode-python/issues/3109))
1. Fix issue with the `unittest` runner where test suite/module initialization methods were not for a single test method.
   (thanks [Alex Yu](https://github.com/alexander-yu))
   ([#3295](https://github.com/Microsoft/vscode-python/issues/3295))
1. Activate `conda` prior to running `jupyter` for the Python interactive window.
   ([#3341](https://github.com/Microsoft/vscode-python/issues/3341))
1. Respect value defined for `pylintEnabled` in user `settings.json`.
   ([#3388](https://github.com/Microsoft/vscode-python/issues/3388))
1. Expand variables in `pythonPath` before validating it.
   ([#3392](https://github.com/Microsoft/vscode-python/issues/3392))
1. Clear cached display name of Python if interpreter changes.
   ([#3406](https://github.com/Microsoft/vscode-python/issues/3406))
1. Run in the workspace directory by default for the interactive window.
   ([#3407](https://github.com/Microsoft/vscode-python/issues/3407))
1. Create a default config when starting a local `Jupyter` server to resolve potential conflicts with user's custom configuration.
   ([#3475](https://github.com/Microsoft/vscode-python/issues/3475))
1. Add support for running Python interactive commands from the command palette.
   ([#3476](https://github.com/Microsoft/vscode-python/issues/3476))
1. Handle interrupts crashing the kernel.
   ([#3511](https://github.com/Microsoft/vscode-python/issues/3511))
1. Revert `ctags` argument from `--extras` to `--extra`.
   ([#3517](https://github.com/Microsoft/vscode-python/issues/3517))
1. Fix problems with `jupyter` startup related to custom configurations.
   ([#3533](https://github.com/Microsoft/vscode-python/issues/3533))
1. Fix crash when `kernelspec` is missing path or language.
   ([#3561](https://github.com/Microsoft/vscode-python/issues/3561))
1. Update the Microsoft Python Language Server to 0.1.72/[2018.12.1](https://github.com/Microsoft/python-language-server/releases/tag/2018.12.1) ([#3657](https://github.com/Microsoft/vscode-python/issues/3657)):
   * Properly resolve namespace packages and relative imports.
   * `Go to Definition` now supports namespace packages.
   * Fixed `null` reference exceptions.
   * Fixed erroneously reporting `None`, `True`, and `False` as undefined.


### Code Health

1. Pin python dependencies bundled with the extension in a `requirements.txt` file.
   ([#2965](https://github.com/Microsoft/vscode-python/issues/2965))
1. Remove scripts that bundled the extension using the old way, without webpack.
   ([#3479](https://github.com/Microsoft/vscode-python/issues/3479))
1. Fix environment variable token in Azure DevOps YAML.
   ([#3630](https://github.com/Microsoft/vscode-python/issues/3630))
1. Add missing imports and enable functional tests.
   ([#3649](https://github.com/Microsoft/vscode-python/issues/3649))
1. Enable code coverage for unit tests and functional tests.
   ([#3650](https://github.com/Microsoft/vscode-python/issues/3650))
1. Add logging for improved diagnostics.
   ([#3460](https://github.com/Microsoft/vscode-python/issues/3460))

## 2018.11.0 (29 Nov 2018)

### Thanks

Thanks to the following projects which we fully rely on to provide some of
our features:
- [isort 4.3.4](https://pypi.org/project/isort/4.3.4/)
- [jedi 0.13.1](https://pypi.org/project/jedi/0.13.1/)
  and [parso 0.3.1](https://pypi.org/project/parso/0.3.1/)
- [Microsoft Python Language Server](https://github.com/microsoft/python-language-server)
- [ptvsd](https://pypi.org/project/ptvsd/)
- [exuberant ctags](http://ctags.sourceforge.net/) (user-installed)
- [rope](https://pypi.org/project/rope/) (user-installed)

Also thanks to the various projects we provide integrations with which help
make this extension useful:
- Debugging support:
  [Django](https://pypi.org/project/Django/),
  [Flask](https://pypi.org/project/Flask/),
  [gevent](https://pypi.org/project/gevent/),
  [Jinja](https://pypi.org/project/Jinja/),
  [Pyramid](https://pypi.org/project/pyramid/),
  [PySpark](https://pypi.org/project/pyspark/),
  [Scrapy](https://pypi.org/project/Scrapy/),
  [Watson](https://pypi.org/project/Watson/)
- Formatting:
  [autopep8](https://pypi.org/project/autopep8/),
  [black](https://pypi.org/project/black/),
  [yapf](https://pypi.org/project/yapf/)
- Interpreter support:
  [conda](https://conda.io/),
  [direnv](https://direnv.net/),
  [pipenv](https://pypi.org/project/pipenv/),
  [pyenv](https://github.com/pyenv/pyenv),
  [venv](https://docs.python.org/3/library/venv.html#module-venv),
  [virtualenv](https://pypi.org/project/virtualenv/)
- Linting:
  [bandit](https://pypi.org/project/bandit/),
  [flake8](https://pypi.org/project/flake8/),
  [mypy](https://pypi.org/project/mypy/),
  [prospector](https://pypi.org/project/prospector/),
  [pylint](https://pypi.org/project/pylint/),
  [pydocstyle](https://pypi.org/project/pydocstyle/),
  [pylama](https://pypi.org/project/pylama/)
- Testing:
  [nose](https://pypi.org/project/nose/),
  [pytest](https://pypi.org/project/pytest/),
  [unittest](https://docs.python.org/3/library/unittest.html#module-unittest)

And finally thanks to the [Python](https://www.python.org/) development team and
community for creating a fantastic programming language and community to be a
part of!

### Enhancements

1. Update Jedi to 0.13.1 and parso 0.3.1.
   ([#2667](https://github.com/Microsoft/vscode-python/issues/2667))
1. Make diagnostic message actionable when opening a workspace with no currently selected Python interpreter.
   ([#2983](https://github.com/Microsoft/vscode-python/issues/2983))
1. Expose an API that can be used by other extensions to interact with the Python Extension.
   ([#3121](https://github.com/Microsoft/vscode-python/issues/3121))
1. Updated the language server to [0.1.65](https://github.com/Microsoft/python-language-server/releases/tag/2018.11.1):
   - Improved `formatOnType` so it handles mismatched braces better
   ([#3482](https://github.com/Microsoft/vscode-python/issues/3482))

### Fixes

1. Have `ctags` use the `--extras` option instead of `--extra`.
   (thanks to [Brandy Sandrowicz](https://github.com/bsandrow))
   ([#793](https://github.com/Microsoft/vscode-python/issues/793))
1. Always use bundled version of [`ptvsd`](https://github.com/microsoft/ptvsd), unless specified.
   To use a custom version of `ptvsd` in the debugger, add `customDebugger` into your `launch.json` configuration as follows:
   ```json
       "type": "python",
       "request": "launch",
       "customDebugger": true
   ```
   ([#3283](https://github.com/Microsoft/vscode-python/issues/3283))
1. Fix problems with virtual environments not matching the loaded python when running cells.
   ([#3294](https://github.com/Microsoft/vscode-python/issues/3294))
1. Add button for interrupting the jupyter kernel
   ([#3314](https://github.com/Microsoft/vscode-python/issues/3314))
1. Auto select `Python Interpreter` prior to validation of interpreters and changes to messages displayed.
   ([#3326](https://github.com/Microsoft/vscode-python/issues/3326))
1. Fix Jupyter server connection issues involving IP addresses, base_url, and missing tokens
   ([#3332](https://github.com/Microsoft/vscode-python/issues/3332))
1. Make `nbconvert` in a installation not prevent notebooks from starting.
   ([#3343](https://github.com/Microsoft/vscode-python/issues/3343))
1. Re-run Jupyter notebook setup when the kernel is restarted. This correctly picks up dark color themes for matplotlib.
   ([#3418](https://github.com/Microsoft/vscode-python/issues/3418))
1. Update the language server to [0.1.65](https://github.com/Microsoft/python-language-server/releases/tag/2018.11.1):
   - Fixed `null` reference exception when executing "Find symbol in workspace"
   - Fixed `null` argument exception that could happen when a function used tuples
   - Fixed issue when variables in nested list comprehensions were marked as undefined
   - Fixed exception that could be thrown with certain generic syntax
   ([#3482](https://github.com/Microsoft/vscode-python/issues/3482))

### Code Health

1. Added basic integration tests for the new Lanaguage Server.
   ([#2041](https://github.com/Microsoft/vscode-python/issues/2041))
1. Add smoke tests for the extension.
   ([#3021](https://github.com/Microsoft/vscode-python/issues/3021))
1. Improvements to the `webpack configuration` file used to build the Data Science UI components.
   Added pre-build validations to ensure all npm modules used by Data Science UI components are registered.
   ([#3122](https://github.com/Microsoft/vscode-python/issues/3122))
1. Removed `IsTestExecution` guard from around data science banner calls
   ([#3246](https://github.com/Microsoft/vscode-python/issues/3246))
1. Unit tests for `CodeLensProvider` and `CodeWatcher`
   ([#3264](https://github.com/Microsoft/vscode-python/issues/3264))
1. Use `EXTENSION_ROOT_DIR` instead of `__dirname` in preparation for bundling of extension.
   ([#3317](https://github.com/Microsoft/vscode-python/issues/3317))
1. Add YAML file specification for CI builds
   ([#3350](https://github.com/Microsoft/vscode-python/issues/3350))
1. Stop running CI tests against the `master` branch of ptvsd.
   ([#3414](https://github.com/Microsoft/vscode-python/issues/3414))
1. Be more aggresive in searching for a Python environment that can run Jupyter
   (make sure to cleanup any kernelspecs that are created during this process).
   ([#3433](https://github.com/Microsoft/vscode-python/issues/3433))


## 2018.10.1 (09 Nov 2018)

### Fixes

1. When attempting to 'Run Cell', get error - Cannot read property 'length' of null
   ([#3286](https://github.com/Microsoft/vscode-python/issues/3286))

## 2018.10.0 (08 Nov 2018)

### Thanks

Thanks to the following projects which we fully rely on to provide some of
our features:
- [isort 4.3.4](https://pypi.org/project/isort/4.3.4/)
- [jedi 0.12.0](https://pypi.org/project/jedi/0.12.0/)
  and [parso 0.2.1](https://pypi.org/project/parso/0.2.1/)
- Microsoft Python Language Server
- ptvsd
- [exuberant ctags](http://ctags.sourceforge.net/) (user-installed)
- [rope](https://pypi.org/project/rope/) (user-installed)

Also thanks to the various projects we provide integrations with which help
make this extension useful:
- Debugging support:
  [Django](https://pypi.org/project/Django/),
  [Flask](https://pypi.org/project/Flask/),
  [gevent](https://pypi.org/project/gevent/),
  [Jinja](https://pypi.org/project/Jinja/),
  [Pyramid](https://pypi.org/project/pyramid/),
  [PySpark](https://pypi.org/project/pyspark/),
  [Scrapy](https://pypi.org/project/Scrapy/),
  [Watson](https://pypi.org/project/Watson/)
- Formatting:
  [autopep8](https://pypi.org/project/autopep8/),
  [black](https://pypi.org/project/black/),
  [yapf](https://pypi.org/project/yapf/)
- Interpreter support:
  [conda](https://conda.io/),
  [direnv](https://direnv.net/),
  [pipenv](https://pypi.org/project/pipenv/),
  [pyenv](https://github.com/pyenv/pyenv),
  [venv](https://docs.python.org/3/library/venv.html#module-venv),
  [virtualenv](https://pypi.org/project/virtualenv/)
- Linting:
  [bandit](https://pypi.org/project/bandit/),
  [flake8](https://pypi.org/project/flake8/),
  [mypy](https://pypi.org/project/mypy/),
  [prospector](https://pypi.org/project/prospector/),
  [pylint](https://pypi.org/project/pylint/),
  [pydocstyle](https://pypi.org/project/pydocstyle/),
  [pylama](https://pypi.org/project/pylama/)
- Testing:
  [nose](https://pypi.org/project/nose/),
  [pytest](https://pypi.org/project/pytest/),
  [unittest](https://docs.python.org/3/library/unittest.html#module-unittest)

And finally thanks to the [Python](https://www.python.org/) development team and
community for creating a fantastic programming language and community to be a
part of!

### Enhancements

1. Add support for code completion in the debug console window.
   ([#1076](https://github.com/Microsoft/vscode-python/issues/1076))
1. Add a new simple snippet for `if __name__ == '__main__':` block. The snippet can be accessed by typing `__main__`
   (thanks [R S Nikhil Krishna](https://github.com/rsnk96/))
   ([#2242](https://github.com/Microsoft/vscode-python/issues/2242))
1. Add Python Interactive mode for data science.
   ([#2302](https://github.com/Microsoft/vscode-python/issues/2302))
1. Added a debugger setting to show return values of functions while stepping.
   ([#2463](https://github.com/Microsoft/vscode-python/issues/2463))
1. Enable on-type formatting from language server
   ([#2690](https://github.com/Microsoft/vscode-python/issues/2690))
1. Add [bandit](https://pypi.org/project/bandit/) to supported linters.
   (thanks [Steven Demurjian Jr.](https://github.com/demus/))
   ([#2775](https://github.com/Microsoft/vscode-python/issues/2775))
1. Ensure `python.condaPath` supports paths relative to `Home`. E.g. `"python.condaPath":"~/anaconda3/bin/conda"`.
   ([#2781](https://github.com/Microsoft/vscode-python/issues/2781))
1. Updated the [language server](https://github.com/Microsoft/python-language-server) to [0.1.57/2018.11.0](https://github.com/Microsoft/python-language-server/releases/tag/2018.11.0) (from 2018.10.0)
   and the [debugger](https://pypi.org/project/ptvsd/) to
   [4.2.0](https://github.com/Microsoft/ptvsd/releases/tag/v4.2.0) (from 4.1.3). Highlights include:
   * Language server
     - Completion support for [`collections.namedtuple`](https://docs.python.org/3/library/collections.html#collections.namedtuple).
     - Support [`typing.NewType`](https://docs.python.org/3/library/typing.html#typing.NewType)
       and [`typing.TypeVar`](https://docs.python.org/3/library/typing.html#typing.TypeVar).
   * Debugger
     - Add support for sub-process debugging (set `"subProcess": true` in your `launch.json` to use).
     - Add support for [pyside2](https://pypi.org/project/PySide2/).
1. Add localization of strings. Localized versions are specified in the package.nls.\<locale\>.json files.
   ([#463](https://github.com/Microsoft/vscode-python/issues/463))
1. Clear cached list of interpreters when an interpeter is created in the workspace folder (this allows for virtual environments created in one's workspace folder to be detectable immediately).
   ([#656](https://github.com/Microsoft/vscode-python/issues/656))
1. Pylint is no longer enabled by default when using the language server. Users that have not configured pylint but who have installed it in their workspace will be asked if they'd like to enable it.
   ([#974](https://github.com/Microsoft/vscode-python/issues/974))

### Fixes

1. Support "conda activate" after 4.4.0.
   ([#1882](https://github.com/Microsoft/vscode-python/issues/1882))
1. Fix installation of codna packages when conda environment contains spaces.
   ([#2015](https://github.com/Microsoft/vscode-python/issues/2015))
1. Ensure `python.formatting.blackPath` supports paths relative to `Home`. E.g. `"python.formatting.blackPath":"~/venv/bin/black"`.
   ([#2274](https://github.com/Microsoft/vscode-python/issues/2274))
1. Correct errors with timing, resetting, and exceptions, related to unittest during discovery and execution of tests. Re-enable `unittest.test` suite.
   ([#2692](https://github.com/Microsoft/vscode-python/issues/2692))
1. Fix colon-triggered block formatting.
   ([#2714](https://github.com/Microsoft/vscode-python/issues/2714))
1. Ensure relative paths to python interpreters in `python.pythonPath` of `settings.json` are prefixed with `./` or `.\\` (depending on the OS).
   ([#2744](https://github.com/Microsoft/vscode-python/issues/2744))
1. Give preference to PTSVD in current path.
   ([#2818](https://github.com/Microsoft/vscode-python/issues/2818))
1. Fixed a typo in the Python interpreter selection balloon for macOS.
   (thanks [Joe Graham](https://github.com/joe-graham))
   ([#2868](https://github.com/Microsoft/vscode-python/issues/2868))
1. Updated the [language server](https://github.com/Microsoft/python-language-server) to [0.1.57/2018.11.0](https://github.com/Microsoft/python-language-server/releases/tag/2018.11.0) (from 2018.10.0)
   and the [debugger](https://pypi.org/project/ptvsd/) to
   [4.2.0](https://github.com/Microsoft/ptvsd/releases/tag/v4.2.0) (from 4.1.3). Highlights include:
   * Language server
     - Completions on generic containers work (e.g. `x: List[T]` now have completions for `x`, not just `x[]`).
     - Fixed issues relating to `Go to Definition` for `from ... import` statements.
     - `None` is no longer flagged as undefined.
     - `BadSourceException` should no longer be raised.
     - Fixed a null reference exception when handling certain function overloads.
   * Debugger
     - Properly deal with handled or unhandled exception in top level frames.
     - Any folder ending with `site-packages` is considered a library.
     - Treat any code not in `site-packages` as user code.
     - Handle case where no completions are provided by the debugger.

### Code Health

1. Remove test-specific code from `configSettings.ts` class.
   ([#2678](https://github.com/Microsoft/vscode-python/issues/2678))
1. Add a unit test for the MyPy output regex.
   ([#2696](https://github.com/Microsoft/vscode-python/issues/2696))
1. Update all npm dependencies to use the caret operator.
   ([#2746](https://github.com/Microsoft/vscode-python/issues/2746))
1. Move contents of the folder `src/utils` into `src/client/common/utils`.
   ([#2748](https://github.com/Microsoft/vscode-python/issues/2748))
1. Moved languageServer-related files to a languageServer folder.
   ([#2756](https://github.com/Microsoft/vscode-python/issues/2756))
1. Skip known failing tests for specific OS and Python version combinations to get CI running cleanly.
   ([#2795](https://github.com/Microsoft/vscode-python/issues/2795))
1. Move the linting error code out of the linting message and let [VS Code manage it in the Problems panel](https://code.visualstudio.com/updates/v1_28#_problems-panel)
   (Thanks [Nafly Mohammed](https://github.com/naflymim)).
   ([#2815](https://github.com/Microsoft/vscode-python/issues/2815))
1. Remove code related to the old debugger.
   ([#2828](https://github.com/Microsoft/vscode-python/issues/2828))
1. Upgrade Gulp to 4.0.0.
   ([#2909](https://github.com/Microsoft/vscode-python/issues/2909))
1. Remove pre-commit hooks.
   ([#2963](https://github.com/Microsoft/vscode-python/issues/2963))
1. Only perform Black-related formatting tests when the current Python-version supports it.
   ([#2999](https://github.com/Microsoft/vscode-python/issues/2999))
1. Move language server downloads to the CDN.
   ([#3000](https://github.com/Microsoft/vscode-python/issues/3000))
1. Pin extension to a minimum version of the language server.
   ([#3125](https://github.com/Microsoft/vscode-python/issues/3125))





## 2018.9.2 (29 Oct 2018)

### Fixes

1. Update version of `vscode-extension-telemetry` to resolve issue with regards to spawning of numerous `powershell` processes.
   ([#2996](https://github.com/Microsoft/vscode-python/issues/2996))

### Code Health

1. Forward telemetry from the language server.
   ([#2940](https://github.com/Microsoft/vscode-python/issues/2940))


## 2018.9.1 (18 Oct 2018)

### Fixes

1. Disable activation of conda environments in PowerShell.
   ([#2732](https://github.com/Microsoft/vscode-python/issues/2732))
1. Add logging along with some some improvements to the load times of the extension.
   ([#2827](https://github.com/Microsoft/vscode-python/issues/2827))
1. Stop `normalizationForInterpreter.py` script from returning CRCRLF line-endings.
   ([#2857](https://github.com/Microsoft/vscode-python/issues/2857))

### Code Health

1. Add ability to publish extension builds from `release` branches into the blob store.
   ([#2874](https://github.com/Microsoft/vscode-python/issues/2874))


## 2018.9.0 (9 Oct 2018)

### Thanks

Thanks to the following projects which we fully rely on to provide some of
our features:
- [isort 4.3.4](https://pypi.org/project/isort/4.3.4/)
- [jedi 0.12.0](https://pypi.org/project/jedi/0.12.0/)
  and [parso 0.2.1](https://pypi.org/project/parso/0.2.1/)
- [Microsoft Python Language Server 2018.9.0](https://github.com/Microsoft/python-language-server/releases/tag/2018.9.0)
- [ptvsd 4.1.3](https://github.com/Microsoft/ptvsd/releases/tag/v4.1.3)
- [exuberant ctags](http://ctags.sourceforge.net/) (user-installed)
- [rope](https://pypi.org/project/rope/) (user-installed)

Also thanks to the various projects we provide integrations with which help
make this extension useful:
- Debugging support:
  [Django](https://pypi.org/project/Django/),
  [Flask](https://pypi.org/project/Flask/),
  [gevent](https://pypi.org/project/gevent/),
  [Jinja](https://pypi.org/project/Jinja/),
  [Pyramid](https://pypi.org/project/pyramid/),
  [PySpark](https://pypi.org/project/pyspark/),
  [Scrapy](https://pypi.org/project/Scrapy/),
  [Watson](https://pypi.org/project/Watson/)
- Formatting:
  [autopep8](https://pypi.org/project/autopep8/),
  [black](https://pypi.org/project/black/),
  [yapf](https://pypi.org/project/yapf/)
- Interpreter support:
  [conda](https://conda.io/),
  [direnv](https://direnv.net/),
  [pipenv](https://pypi.org/project/pipenv/),
  [pyenv](https://github.com/pyenv/pyenv),
  [venv](https://docs.python.org/3/library/venv.html#module-venv),
  [virtualenv](https://pypi.org/project/virtualenv/)
- Linting:
  [bandit](https://pypi.org/project/bandit/),
  [flake8](https://pypi.org/project/flake8/),
  [mypy](https://pypi.org/project/mypy/),
  [prospector](https://pypi.org/project/prospector/),
  [pylint](https://pypi.org/project/pylint/),
  [pydocstyle](https://pypi.org/project/pydocstyle/),
  [pylama](https://pypi.org/project/pylama/)
- Testing:
  [nose](https://pypi.org/project/nose/),
  [pytest](https://pypi.org/project/pytest/),
  [unittest](https://docs.python.org/3/library/unittest.html#module-unittest)

And finally thanks to the [Python](https://www.python.org/) development team and
community for creating a fantastic programming language and community to be a
part of!

### Enhancements

1. Adds support for code completion in the debug console window.
   ([#1076](https://github.com/Microsoft/vscode-python/issues/1076))
1. Auto activate Python Environment in terminals (disable with `"python.terminal.activateEnvironment": false`).
   ([#1387](https://github.com/Microsoft/vscode-python/issues/1387))
1. Add support for activation of `pyenv` environments in the Terminal.
   ([#1526](https://github.com/Microsoft/vscode-python/issues/1526))
1. Display a message with options when user selects the default macOS Python interpreter.
   ([#1689](https://github.com/Microsoft/vscode-python/issues/1689))
1. Add debug configuration snippet for modules for the debugger.
   ([#2175](https://github.com/Microsoft/vscode-python/issues/2175))
1. Search for python interpreters in all paths found in the `PATH`/`Path` environment variable.
   ([#2398](https://github.com/Microsoft/vscode-python/issues/2398))
1. Add telemetry to download, extract, and analyze, phases of the Python Language Server.
   ([#2461](https://github.com/Microsoft/vscode-python/issues/2461))
1. The `pvsc-dev-ext.py` script now captures `stderr` for more informative exceptions
   when execution fails.
   ([#2483](https://github.com/Microsoft/vscode-python/issues/2483))
1. Display notification when attempting to debug without selecting a python interpreter.
   ([#2494](https://github.com/Microsoft/vscode-python/issues/2494))
1. Add support for out of band updates to the language server.
   ([#2580](https://github.com/Microsoft/vscode-python/issues/2580))
1. Ensure status bar with interpreter information takes priority over other items.
   ([#2617](https://github.com/Microsoft/vscode-python/issues/2617))
1. Add Python Language Server version to the survey banner URL presented to some users.
   ([#2630](https://github.com/Microsoft/vscode-python/issues/2630))
1. Language server now provides rename functionality.
   ([#2650](https://github.com/Microsoft/vscode-python/issues/2650))
1. Search for default known paths for conda environments on windows.
   ([#2794](https://github.com/Microsoft/vscode-python/issues/2794)
1. Add [bandit](https://pypi.org/project/bandit/) to supported linters.
   (thanks [Steven Demurjian](https://github.com/demus))
   ([#2775](https://github.com/Microsoft/vscode-python/issues/2775))

### Fixes

1. Improvements to the display format of interpreter information in the list of interpreters.
   ([#1352](https://github.com/Microsoft/vscode-python/issues/1352))
1. Deprecate the use of the setting `python.autoComplete.preloadModules`. Recommendation is to utilize the new language server (change the setting `"python.jediEnabled": false`).
   ([#1704](https://github.com/Microsoft/vscode-python/issues/1704))
1. Add a new `python.condaPath` setting to use if conda is not found on `PATH`.
   ([#1944](https://github.com/Microsoft/vscode-python/issues/1944))
1. Ensure code is executed when the last line of selected code is indented.
   ([#2167](https://github.com/Microsoft/vscode-python/issues/2167))
1. Stop duplicate initializations of the Python Language Server's progress reporter.
   ([#2297](https://github.com/Microsoft/vscode-python/issues/2297))
1. Fix the regex expression to match MyPy linter messages that expects the file name to have a `.py` extension, that isn't always the case, to catch any filename.
   E.g., .pyi files that describes interfaces wouldn't get the linter messages to Problems tab.
   ([#2380](https://github.com/Microsoft/vscode-python/issues/2380))
1. Do not use variable substitution when updating `python.pythonPath`.  This matters
   because VS Code does not do variable substitution in settings values.
   ([#2459](https://github.com/Microsoft/vscode-python/issues/2459))
1. Use a python script to launch the debugger, instead of using `-m` which requires changes to the `PYTHONPATH` variable.
   ([#2509](https://github.com/Microsoft/vscode-python/issues/2509))
1. Provide paths from `PYTHONPATH` environment variable to the language server, as additional search locations of Python modules.
   ([#2518](https://github.com/Microsoft/vscode-python/issues/2518))
1. Fix issue preventing debugger user survey banner from opening.
   ([#2557](https://github.com/Microsoft/vscode-python/issues/2557))
1. Use folder name of the Python interpreter as the name of the virtual environment.
   ([#2562](https://github.com/Microsoft/vscode-python/issues/2562))
1. Give preference to bitness information retrieved from the Python interpreter over what's been retrieved from Windows Registry.
   ([#2563](https://github.com/Microsoft/vscode-python/issues/2563))
1. Use the environment folder name for environments without environment names in the Conda Environments list file.
   ([#2577](https://github.com/Microsoft/vscode-python/issues/2577))
1. Update environment variable naming convention for `SPARK_HOME`, when stored in `settings.json`.
   ([#2628](https://github.com/Microsoft/vscode-python/issues/2628))
1. Fix debug adapter `Attach` test.
   ([#2655](https://github.com/Microsoft/vscode-python/issues/2655))
1. Fix colon-triggered block formatting.
   ([#2714](https://github.com/Microsoft/vscode-python/issues/2714))
1. Use full path to activate command in conda environments on windows when python.condaPath is set.
   ([#2753](https://github.com/Microsoft/vscode-python/issues/2753))

### Code Health

1. Fix broken CI on Azure DevOps.
   ([#2549](https://github.com/Microsoft/vscode-python/issues/2549))
1. Upgraded our version of `request` to `2.87.0`.
   ([#2621](https://github.com/Microsoft/vscode-python/issues/2621))
1. Include the version of language server in telemetry.
   ([#2702](https://github.com/Microsoft/vscode-python/issues/2702))
1. Update `vscode-extension-telemetry` to `0.0.22`.
   ([#2745](https://github.com/Microsoft/vscode-python/issues/2745))


## 2018.8.0 (04 September 2018)

### Thanks

Thanks to the following projects which we fully rely on to provide some of
our features:
- [isort 4.3.4](https://pypi.org/project/isort/4.3.4/)
- [jedi 0.12.0](https://pypi.org/project/jedi/0.12.0/)
  and [parso 0.2.1](https://pypi.org/project/parso/0.2.1/)
- [4.1.1](https://pypi.org/project/ptvsd/4.1.1/)
- [exuberant ctags](http://ctags.sourceforge.net/) (user-installed)
- [rope](https://pypi.org/project/rope/) (user-installed)

Also thanks to the various projects we provide integrations with which help
make this extension useful:
- Debugging support:
  [Django](https://pypi.org/project/Django/),
  [Flask](https://pypi.org/project/Flask/),
  [gevent](https://pypi.org/project/gevent/),
  [Jinja](https://pypi.org/project/Jinja/),
  [Pyramid](https://pypi.org/project/pyramid/),
  [PySpark](https://pypi.org/project/pyspark/),
  [Scrapy](https://pypi.org/project/Scrapy/),
  [Watson](https://pypi.org/project/Watson/)
- Formatting:
  [autopep8](https://pypi.org/project/autopep8/),
  [black](https://pypi.org/project/black/),
  [yapf](https://pypi.org/project/yapf/)
- Interpreter support:
  [conda](https://conda.io/),
  [direnv](https://direnv.net/),
  [pipenv](https://pypi.org/project/pipenv/),
  [pyenv](https://github.com/pyenv/pyenv),
  [venv](https://docs.python.org/3/library/venv.html#module-venv),
  [virtualenv](https://pypi.org/project/virtualenv/)
- Linting:
  [flake8](https://pypi.org/project/flake8/),
  [mypy](https://pypi.org/project/mypy/),
  [prospector](https://pypi.org/project/prospector/),
  [pylint](https://pypi.org/project/pylint/),
  [pydocstyle](https://pypi.org/project/pydocstyle/),
  [pylama](https://pypi.org/project/pylama/)
- Testing:
  [nose](https://pypi.org/project/nose/),
  [pytest](https://pypi.org/project/pytest/),
  [unittest](https://docs.python.org/3/library/unittest.html#module-unittest)

And finally thanks to the [Python](https://www.python.org/) development team and
community for creating a fantastic programming language and community to be a
part of!

### Enhancements

1. Improved language server startup time by 40%.
   ([#1865](https://github.com/Microsoft/vscode-python/issues/1865))
1. Add pip dependency support to the conda `environment.yml` YAML schema support
   (thanks [Mark Edwards](https://github.com/markedwards)).
   ([#2119](https://github.com/Microsoft/vscode-python/issues/2119))
1. Added a German translation. (thanks to [bschley](https://github.com/bschley) and by means of [berndverst](https://github.com/berndverst) and [croth1](https://github.com/croth1) for the reviews)
   ([#2203](https://github.com/Microsoft/vscode-python/issues/2203))
1. The new setting `python.analysis.diagnosticPublishDelay` allows you to control
   when language server publishes diagnostics. Default is 1 second after the user
   activity, such a typing, ceases. If diagnostic is clear (i.e. errors got fixed),
   the publishing is immediate.
   ([#2270](https://github.com/Microsoft/vscode-python/issues/2270))
1. Language server now supports hierarchical document outline per language server protocol 4.4+ and VS Code 1.26+.
   ([#2384](https://github.com/Microsoft/vscode-python/issues/2384))
1. Make use of the `http.proxy` field in `settings.json` when downloading the Python Language Server.
   ([#2385](https://github.com/Microsoft/vscode-python/issues/2385))

### Fixes

1. Fix debugger issue that prevented users from copying the value of a variable from the Variables debugger window.
   ([#1398](https://github.com/Microsoft/vscode-python/issues/1398))
1. Enable code lenses for tests when using the new language server.
   ([#1948](https://github.com/Microsoft/vscode-python/issues/1948))
1. Fix null reference exception in the language server causing server initialization to fail. The exception happened when search paths contained a folder that did not exist.
   ([#2017](https://github.com/Microsoft/vscode-python/issues/2017))
1. Language server now populates document outline with all symbols instead of just top-level ones.
   ([#2050](https://github.com/Microsoft/vscode-python/issues/2050))
1. Ensure test count values in the status bar represent the correct number of tests that were discovered and run.
   ([#2143](https://github.com/Microsoft/vscode-python/issues/2143))
1. Fixed issue in the language server when documentation for a function always produced "Documentation is still being calculated, please try again soon".
   ([#2179](https://github.com/Microsoft/vscode-python/issues/2179))
1. Change linter message parsing so it respects `python.linting.maxNumberOfProblems`.
   (thanks [Scott Saponas](https://github.com/saponas/))
   ([#2198](https://github.com/Microsoft/vscode-python/issues/2198))
1. Fixed language server issue when it could enter infinite loop reloading modules.
   ([#2207](https://github.com/Microsoft/vscode-python/issues/2207))
1. Ensure workspace `pipenv` environment is not labeled as a `virtual env`.
   ([#2223](https://github.com/Microsoft/vscode-python/issues/2223))
1. Improve reliability of document outline population with language server.
   ([#2224](https://github.com/Microsoft/vscode-python/issues/2224))
1. Language server now correctly handles `with` statement when `__enter__` is
   declared in a base class.
   ([#2240](https://github.com/Microsoft/vscode-python/issues/2240))
1. Fix `visualstudio_py_testLauncher` to stop breaking out of test discovery too soon.
   ([#2241](https://github.com/Microsoft/vscode-python/issues/2241))
1. Notify the user when the language server does not support their platform.
   ([#2245](https://github.com/Microsoft/vscode-python/issues/2245))
1. Fix issue with survey not opening in a browser for Windows users.
   ([#2252](https://github.com/Microsoft/vscode-python/issues/2252))
1. Correct banner survey question text to reference the Python Language Server.
   ([#2253](https://github.com/Microsoft/vscode-python/issues/2253))
1. Fixed issue in the language server when typing dot under certain conditions produced null reference exception.
   ([#2262](https://github.com/Microsoft/vscode-python/issues/2262))
1. Fix error when switching from new language server to the old `Jedi` language server.
   ([#2281](https://github.com/Microsoft/vscode-python/issues/2281))
1. Unpin Pylint from < 2.0 (prospector was upgraded and isn't stuck on that any longer)
   ([#2284](https://github.com/Microsoft/vscode-python/issues/2284))
1. Add support for breaking into the first line of code in the new debugger.
   ([#2299](https://github.com/Microsoft/vscode-python/issues/2299))
1. Show the debugger survey banner for only a subset of users.
   ([#2300](https://github.com/Microsoft/vscode-python/issues/2300))
1. Ensure Flask debug configuration launches flask in a debug environment with the Flask debug mode disabled.
   This is necessary to ensure the custom debugger takes precedence over the interactive debugger, and live reloading is disabled.
   http://flask.pocoo.org/docs/1.0/api/#flask.Flask.debug
   ([#2309](https://github.com/Microsoft/vscode-python/issues/2309))
1. Language server now correctly merges data from typeshed and the Python library.
   ([#2345](https://github.com/Microsoft/vscode-python/issues/2345))
1. Fix pytest >= 3.7 test discovery.
   ([#2347](https://github.com/Microsoft/vscode-python/issues/2347))
1. Update the downloaded Python language server nuget package filename to
   `Python-Language-Server-{OSType}.beta.nupkg`.
   ([#2362](https://github.com/Microsoft/vscode-python/issues/2362))
1. Added setting to control language server log output. Default is now 'error' so there should be much less noise in the output.
   ([#2405](https://github.com/Microsoft/vscode-python/issues/2405))
1. Fix `experimental` debugger when debugging Python files with Unicode characters in the file path.
   ([#688](https://github.com/Microsoft/vscode-python/issues/688))
1. Ensure stepping out of debugged code does not take user into `PTVSD` debugger code.
   ([#767](https://github.com/Microsoft/vscode-python/issues/767))
1. Upgrade `pythonExperimental` to `python` in `launch.json`.
   ([#2478](https://github.com/Microsoft/vscode-python/issues/2478))

### Code Health

1. Revert change that moved IExperimentalDebuggerBanner into a common location.
   ([#2195](https://github.com/Microsoft/vscode-python/issues/2195))
1. Decorate `EventEmitter` within a `try..catch` to play nice with other extensions performing the same operation.
   ([#2196](https://github.com/Microsoft/vscode-python/issues/2196))
1. Change the default interpreter to favor Python 3 over Python 2.
   ([#2266](https://github.com/Microsoft/vscode-python/issues/2266))
1. Deprecate command `Python: Build Workspace Symbols` when using the language server.
   ([#2267](https://github.com/Microsoft/vscode-python/issues/2267))
1. Pin version of `pylint` to `3.6.3` to allow ensure `pylint` gets installed on Travis with Pytnon2.7.
   ([#2305](https://github.com/Microsoft/vscode-python/issues/2305))
1. Remove some of the debugger tests and fix some minor debugger issues.
   ([#2307](https://github.com/Microsoft/vscode-python/issues/2307))
1. Only use the current stable version of PTVSD in CI builds/releases.
   ([#2432](https://github.com/Microsoft/vscode-python/issues/2432))


## 2018.7.1 (23 July 2018)

### Fixes

1. Update the language server to code as of
   [651468731500ec1cc644029c3666c57b82f77d76](https://github.com/Microsoft/PTVS/commit/651468731500ec1cc644029c3666c57b82f77d76).
   ([#2233](https://github.com/Microsoft/vscode-python/issues/2233))


## 2018.7.0 (18 July 2018)

### Thanks

Thanks to the following projects which we fully rely on to provide some of
our features:
- [isort 4.3.4](https://pypi.org/project/isort/4.3.4/)
- [jedi 0.12.0](https://pypi.org/project/jedi/0.12.0/)
  and [parso 0.2.1](https://pypi.org/project/parso/0.2.1/)
- [ptvsd 3.0.0](https://pypi.org/project/ptvsd/3.0.0/) and [4.1.11a5](https://pypi.org/project/ptvsd/4.1.11a5/)
- [exuberant ctags](http://ctags.sourceforge.net/) (user-installed)
- [rope](https://pypi.org/project/rope/) (user-installed)

Also thanks to the various projects we provide integrations with which help
make this extension useful:
- Debugging support:
  [Django](https://pypi.org/project/Django/),
  [Flask](https://pypi.org/project/Flask/),
  [gevent](https://pypi.org/project/gevent/),
  [Jinja](https://pypi.org/project/Jinja/),
  [Pyramid](https://pypi.org/project/pyramid/),
  [PySpark](https://pypi.org/project/pyspark/),
  [Scrapy](https://pypi.org/project/Scrapy/),
  [Watson](https://pypi.org/project/Watson/)
- Formatting:
  [autopep8](https://pypi.org/project/autopep8/),
  [black](https://pypi.org/project/black/),
  [yapf](https://pypi.org/project/yapf/)
- Interpreter support:
  [conda](https://conda.io/),
  [direnv](https://direnv.net/),
  [pipenv](https://pypi.org/project/pipenv/),
  [pyenv](https://github.com/pyenv/pyenv),
  [venv](https://docs.python.org/3/library/venv.html#module-venv),
  [virtualenv](https://pypi.org/project/virtualenv/)
- Linting:
  [flake8](https://pypi.org/project/flake8/),
  [mypy](https://pypi.org/project/mypy/),
  [prospector](https://pypi.org/project/prospector/),
  [pylint](https://pypi.org/project/pylint/),
  [pydocstyle](https://pypi.org/project/pydocstyle/),
  [pylama](https://pypi.org/project/pylama/)
- Testing:
  [nose](https://pypi.org/project/nose/),
  [pytest](https://pypi.org/project/pytest/),
  [unittest](https://docs.python.org/3/library/unittest.html#module-unittest)

And finally thanks to the [Python](https://www.python.org/) development team and
community for creating a fantastic programming language and community to be a
part of!

### Enhancements

1. Language server now reports code analysis progress in the status bar.
   ([#1591](https://github.com/Microsoft/vscode-python/issues/1591))
1. Only report Language Server download progress once.
   ([#2000](https://github.com/Microsoft/vscode-python/issues/2000))
1. Messages changes to reflect name of the language server: 'Microsoft Python Language Server';
   folder name changed from `analysis` to `languageServer`.
   ([#2107](https://github.com/Microsoft/vscode-python/issues/2107))
1. Set default analysis for language server to open files only.
   ([#2113](https://github.com/Microsoft/vscode-python/issues/2113))
1. Add two popups to the extension: one to ask users to move to the new language server, the other to request feedback from users of that language server.
   ([#2127](https://github.com/Microsoft/vscode-python/issues/2127))

### Fixes

1. Ensure dunder variables are always displayed in code completion when using the new language server.
   ([#2013](https://github.com/Microsoft/vscode-python/issues/2013))
1. Store testId for files & suites during unittest discovery.
   ([#2044](https://github.com/Microsoft/vscode-python/issues/2044))
1. `editor.formatOnType` no longer adds space after `*` in multi-line arguments.
   ([#2048](https://github.com/Microsoft/vscode-python/issues/2048))
1. Fix bug where tooltips would popup whenever a comma is typed within a string.
   ([#2057](https://github.com/Microsoft/vscode-python/issues/2057))
1. Change keyboard shortcut for `Run Selection/Line in Python Terminal` to not
   interfere with the Find/Replace dialog box.
   ([#2068](https://github.com/Microsoft/vscode-python/issues/2068))
1. Relax validation of the environment `Path` variable.
   ([#2076](https://github.com/Microsoft/vscode-python/issues/2076))
1. `editor.formatOnType` is more reliable handling floating point numbers.
   ([#2079](https://github.com/Microsoft/vscode-python/issues/2079))
1. Change the default port used in remote debugging using `Experimental` debugger to `5678`.
   ([#2146](https://github.com/Microsoft/vscode-python/issues/2146))
1. Register test manager when using the new language server.
   ([#2186](https://github.com/Microsoft/vscode-python/issues/2186))

### Code Health

1. Removed pre-commit hook that ran unit tests.
   ([#1986](https://github.com/Microsoft/vscode-python/issues/1986))
1. Pass OS type to the debugger.
   ([#2128](https://github.com/Microsoft/vscode-python/issues/2128))
1. Ensure 'languageServer' directory is excluded from the build output.
   ([#2150](https://github.com/Microsoft/vscode-python/issues/2150))
1. Change the download links of the language server files.
   ([#2180](https://github.com/Microsoft/vscode-python/issues/2180))



## 2018.6.0 (20 June 2018)

### Thanks

Thanks to the following projects which we fully rely on to provide some of
our features:
- [isort 4.3.4](https://pypi.org/project/isort/4.3.4/)
- [jedi 0.12.0](https://pypi.org/project/jedi/0.12.0/)
  and [parso 0.2.1](https://pypi.org/project/parso/0.2.1/)
- [ptvsd 3.0.0](https://pypi.org/project/ptvsd/3.0.0/) and [4.1.11a5](https://pypi.org/project/ptvsd/4.1.11a5/)
- [exuberant ctags](http://ctags.sourceforge.net/) (user-installed)
- [rope](https://pypi.org/project/rope/) (user-installed)

Also thanks to the various projects we provide integrations with which help
make this extension useful:
- Debugging support:
  [Django](https://pypi.org/project/Django/),
  [Flask](https://pypi.org/project/Flask/),
  [gevent](https://pypi.org/project/gevent/),
  [Jinja](https://pypi.org/project/Jinja/),
  [Pyramid](https://pypi.org/project/pyramid/),
  [PySpark](https://pypi.org/project/pyspark/),
  [Scrapy](https://pypi.org/project/Scrapy/),
  [Watson](https://pypi.org/project/Watson/)
- Formatting:
  [autopep8](https://pypi.org/project/autopep8/),
  [black](https://pypi.org/project/black/),
  [yapf](https://pypi.org/project/yapf/)
- Interpreter support:
  [conda](https://conda.io/),
  [direnv](https://direnv.net/),
  [pipenv](https://pypi.org/project/pipenv/),
  [pyenv](https://github.com/pyenv/pyenv),
  [venv](https://docs.python.org/3/library/venv.html#module-venv),
  [virtualenv](https://pypi.org/project/virtualenv/)
- Linting:
  [flake8](https://pypi.org/project/flake8/),
  [mypy](https://pypi.org/project/mypy/),
  [prospector](https://pypi.org/project/prospector/),
  [pylint](https://pypi.org/project/pylint/),
  [pydocstyle](https://pypi.org/project/pydocstyle/),
  [pylama](https://pypi.org/project/pylama/)
- Testing:
  [nose](https://pypi.org/project/nose/),
  [pytest](https://pypi.org/project/pytest/),
  [unittest](https://docs.python.org/3/library/unittest.html#module-unittest)

And finally thanks to the [Python](https://www.python.org/) development team and
community for creating a fantastic programming language and community to be a
part of!

### Enhancements

1. Add setting to control automatic test discovery on save, `python.unitTest.autoTestDiscoverOnSaveEnabled`.
   (thanks [Lingyu Li](http://github.com/lingyv-li/))
   ([#1037](https://github.com/Microsoft/vscode-python/issues/1037))
1. Add `gevent` launch configuration option to enable debugging of gevent monkey patched code.
   (thanks [Bence Nagy](https://github.com/underyx))
   ([#127](https://github.com/Microsoft/vscode-python/issues/127))
1. Add support for the `"source.organizeImports"` setting for `"editor.codeActionsOnSave"` (thanks [Nathan Gaberel](https://github.com/n6g7)); you can turn this on just for Python using:
   ```json
   "[python]": {
       "editor.codeActionsOnSave": {
           "source.organizeImports": true
       }
   }
   ```
   ([#156](https://github.com/Microsoft/vscode-python/issues/156))
1. Added Spanish translation.
   (thanks [Mario Rubio](https://github.com/mario-mra/))
   ([#1902](https://github.com/Microsoft/vscode-python/issues/1902))
1. Add a French translation (thanks to [Jérémy](https://github.com/PixiBixi) for
   the initial patch, and thanks to [Nathan Gaberel](https://github.com/n6g7),
   [Bruno Alla](https://github.com/browniebroke), and
   [Tarek Ziade](https://github.com/tarekziade) for reviews).
   ([#1959](https://github.com/Microsoft/vscode-python/issues/1959))
1. Add syntax highlighting for [Pipenv](http://pipenv.readthedocs.io/en/latest/)-related
   files (thanks [Nathan Gaberel](https://github.com/n6g7)).
   ([#995](https://github.com/Microsoft/vscode-python/issues/995))

### Fixes

1. Modified to change error message displayed when path to a tool (`linter`, `formatter`, etc) is invalid.
   ([#1064](https://github.com/Microsoft/vscode-python/issues/1064))
1. Improvements to the logic used to parse the arguments passed into the test frameworks.
   ([#1070](https://github.com/Microsoft/vscode-python/issues/1070))
1. Ensure navigation to definitons follows imports and is transparent to decoration.
   (thanks [Peter Law](https://github.com/PeterJCLaw))
   ([#1638](https://github.com/Microsoft/vscode-python/issues/1638))
1. Fix for intellisense failing when using the new `Outline` feature.
   ([#1721](https://github.com/Microsoft/vscode-python/issues/1721))
1. When debugging unit tests, use the `env` file configured in `settings.json` under `python.envFile`.
   ([#1759](https://github.com/Microsoft/vscode-python/issues/1759))
1. Fix to display all interpreters in the interpreter list when a workspace contains a `Pipfile`.
   ([#1800](https://github.com/Microsoft/vscode-python/issues/1800))
1. Use file system API to perform file path comparisons when performing code navigation.
   (thanks to [bstaint](https://github.com/bstaint) for the problem diagnosis)
   ([#1811](https://github.com/Microsoft/vscode-python/issues/1811))
1. Automatically add path mappings for remote debugging when attaching to the localhost.
   ([#1829](https://github.com/Microsoft/vscode-python/issues/1829))
1. Change keyboard shortcut for `Run Selection/Line in Python Terminal` to `Shift+Enter`.
   ([#1875](https://github.com/Microsoft/vscode-python/issues/1875))
1. Fix unhandled rejected promises in unit tests.
   ([#1919](https://github.com/Microsoft/vscode-python/issues/1919))
1. Fix debugger issue that causes the debugger to hang and silently exit stepping over a line of code instantiating an ITK vector object.
   ([#459](https://github.com/Microsoft/vscode-python/issues/459))

### Code Health

1. Add telemetry to capture type of python interpreter used in workspace.
   ([#1237](https://github.com/Microsoft/vscode-python/issues/1237))
1. Enabled multi-thrreaded debugger tests for the `experimental` debugger.
   ([#1250](https://github.com/Microsoft/vscode-python/issues/1250))
1. Log relevant environment information when the existence of `pipenv` cannot be determined.
   ([#1338](https://github.com/Microsoft/vscode-python/issues/1338))
1. Use [dotenv](https://www.npmjs.com/package/dotenv) package to parse [environment variables definition files](https://code.visualstudio.com/docs/python/environments#_environment-variable-definitions-file).
   ([#1376](https://github.com/Microsoft/vscode-python/issues/1376))
1. Move from yarn to npm.
   ([#1402](https://github.com/Microsoft/vscode-python/issues/1402))
1. Fix django and flask debugger tests when using the experimental debugger.
   ([#1407](https://github.com/Microsoft/vscode-python/issues/1407))
1. Capture telemetry for the usage of the `Create Terminal` command along with other instances when a terminal is created implicitly.
   ([#1542](https://github.com/Microsoft/vscode-python/issues/1542))
1. Add telemetry to capture availability of Python 3, version of Python used in workspace and the number of workspace folders.
   ([#1545](https://github.com/Microsoft/vscode-python/issues/1545))
1. Ensure all CI tests (except for debugger) are no longer allowed to fail.
   ([#1614](https://github.com/Microsoft/vscode-python/issues/1614))
1. Capture telemetry for the usage of the feature that formats a line as you type (`editor.formatOnType`).
   ([#1766](https://github.com/Microsoft/vscode-python/issues/1766))
1. Capture telemetry for the new debugger.
   ([#1767](https://github.com/Microsoft/vscode-python/issues/1767))
1. Capture telemetry for usage of the setting `python.autocomplete.addBrackets`
   ([#1770](https://github.com/Microsoft/vscode-python/issues/1770))
1. Speed up githook by skipping commits not containing any `.ts` files.
   ([#1803](https://github.com/Microsoft/vscode-python/issues/1803))
1. Update typescript package to 2.9.1.
   ([#1815](https://github.com/Microsoft/vscode-python/issues/1815))
1. Log Conda not existing message as an information instead of an error.
   ([#1817](https://github.com/Microsoft/vscode-python/issues/1817))
1. Make use of `ILogger` to log messages instead of using `console.error`.
   ([#1821](https://github.com/Microsoft/vscode-python/issues/1821))
1. Update `parso` package to 0.2.1.
   ([#1833](https://github.com/Microsoft/vscode-python/issues/1833))
1. Update `isort` package to 4.3.4.
   ([#1842](https://github.com/Microsoft/vscode-python/issues/1842))
1. Add better exception handling when parsing responses received from the Jedi language service.
   ([#1867](https://github.com/Microsoft/vscode-python/issues/1867))
1. Resolve warnings in CI Tests and fix some broken CI tests.
   ([#1885](https://github.com/Microsoft/vscode-python/issues/1885))
1. Reduce sample count used to capture performance metrics in order to reduce time taken to complete the tests.
   ([#1887](https://github.com/Microsoft/vscode-python/issues/1887))
1. Ensure workspace information is passed into installer when determining whether a product/tool is installed.
   ([#1893](https://github.com/Microsoft/vscode-python/issues/1893))
1. Add JUnit file output to enable CI integration with VSTS.
   ([#1897](https://github.com/Microsoft/vscode-python/issues/1897))
1. Log unhandled rejected promises when running unit tests.
   ([#1918](https://github.com/Microsoft/vscode-python/issues/1918))
1. Add ability to run tests without having to launch VS Code.
   ([#1922](https://github.com/Microsoft/vscode-python/issues/1922))
1. Fix rename refactoring unit tests.
   ([#1953](https://github.com/Microsoft/vscode-python/issues/1953))
1. Fix failing test on Mac when validating the path of a python interperter.
   ([#1957](https://github.com/Microsoft/vscode-python/issues/1957))
1. Display banner prompting user to complete a survey for the use of the `Experimental Debugger`.
   ([#1968](https://github.com/Microsoft/vscode-python/issues/1968))
1. Use a glob pattern to look for `conda` executables.
   ([#256](https://github.com/Microsoft/vscode-python/issues/256))
1. Create tests to measure activation times for the extension.
   ([#932](https://github.com/Microsoft/vscode-python/issues/932))





## 2018.5.0 (05 Jun 2018)

Thanks to the following projects which we fully rely on to provide some of
our features:
- [isort 4.2.15](https://pypi.org/project/isort/4.2.15/)
- [jedi 0.12.0](https://pypi.org/project/jedi/0.12.0/)
  and [parso 0.2.0](https://pypi.org/project/parso/0.2.0/)
- [ptvsd 3.0.0](https://pypi.org/project/ptvsd/3.0.0/) and [4.1.1a5](https://pypi.org/project/ptvsd/4.1.1a5/)
- [exuberant ctags](http://ctags.sourceforge.net/) (user-installed)
- [rope](https://pypi.org/project/rope/) (user-installed)

And thanks to the many other projects which users can optionally choose from
and install to work with the extension. Without them the extension would not be
nearly as feature-rich and useful as it is.

### Enhancements

1. Add support for the [Black formatter](https://pypi.org/project/black/)
   (thanks to [Josh Smeaton](https://github.com/jarshwah) for the initial patch)
   ([#1153](https://github.com/Microsoft/vscode-python/issues/1153))
1. Add the command `Discover Unit Tests`.
   ([#1474](https://github.com/Microsoft/vscode-python/issues/1474))
1. Auto detect `*.jinja2` and `*.j2` extensions as Jinja templates, to enable debugging of Jinja templates.
   ([#1484](https://github.com/Microsoft/vscode-python/issues/1484))

### Fixes

1. Ensure debugger breaks on `assert` failures.
   ([#1194](https://github.com/Microsoft/vscode-python/issues/1194))
1. Ensure debugged program is terminated when `Stop` debugging button is clicked.
   ([#1345](https://github.com/Microsoft/vscode-python/issues/1345))
1. Fix indentation when function contains type hints.
   ([#1461](https://github.com/Microsoft/vscode-python/issues/1461))
1. Ensure python environment activation works as expected within a multi-root workspace.
   ([#1476](https://github.com/Microsoft/vscode-python/issues/1476))
1. Close communication channel before exiting the test runner.
   ([#1529](https://github.com/Microsoft/vscode-python/issues/1529))
1. Allow for negative column numbers in messages returned by `pylint`.
   ([#1628](https://github.com/Microsoft/vscode-python/issues/1628))
1. Modify the `FLASK_APP` environment variable in the flask debug configuration to include just the name of the application file.
   ([#1634](https://github.com/Microsoft/vscode-python/issues/1634))
1. Ensure the display name of an interpreter does not get prefixed twice with the words `Python`.
   ([#1651](https://github.com/Microsoft/vscode-python/issues/1651))
1. Enable code refactoring when using the new Analysis Engine.
   ([#1774](https://github.com/Microsoft/vscode-python/issues/1774))
1. `editor.formatOnType` no longer breaks numbers formatted with underscores.
   ([#1779](https://github.com/Microsoft/vscode-python/issues/1779))
1. `editor.formatOnType` now better handles multiline function arguments
   ([#1796](https://github.com/Microsoft/vscode-python/issues/1796))
1. `Go to Definition` now works for functions which have numbers that use `_` as a separator (as part of our Jedi 0.12.0 upgrade).
   ([#180](https://github.com/Microsoft/vscode-python/issues/180))
1. Display documentation for auto completion items when the feature to automatically insert of brackets for selected item is turned on.
   ([#452](https://github.com/Microsoft/vscode-python/issues/452))
1. Ensure empty paths do not get added into `sys.path` by the Jedi language server. (this was fixed in the previous release in [#1471](https://github.com/Microsoft/vscode-python/pull/1471))
   ([#677](https://github.com/Microsoft/vscode-python/issues/677))
1. Resolves rename refactor issue that remvoes the last line of the source file when the line is being refactored and source does not end with an EOL.
   ([#695](https://github.com/Microsoft/vscode-python/issues/695))
1. Ensure the prompt to install missing packages is not displayed more than once.
   ([#980](https://github.com/Microsoft/vscode-python/issues/980))

### Code Health

1. Add syntax highlighting to `constraints.txt` files to match that of `requirements.txt` files.
   (thanks [Waleed Sehgal](https://github.com/waleedsehgal))
   ([#1053](https://github.com/Microsoft/vscode-python/issues/1053))
1. Refactor unit testing functionality to improve testability of individual components.
   ([#1068](https://github.com/Microsoft/vscode-python/issues/1068))
1. Add unit tests for evaluating expressions in the experimental debugger.
   ([#1109](https://github.com/Microsoft/vscode-python/issues/1109))
1. Add tests to ensure custom arguments get passed into python program when using the experimental debugger.
   ([#1280](https://github.com/Microsoft/vscode-python/issues/1280))
1. Ensure custom environment variables are always used when spawning any process from within the extension.
   ([#1339](https://github.com/Microsoft/vscode-python/issues/1339))
1. Add tests for hit count breakpoints for the experimental debugger.
   ([#1410](https://github.com/Microsoft/vscode-python/issues/1410))
1. Ensure none of the npm packages (used by the extension) rely on native dependencies.
   ([#1416](https://github.com/Microsoft/vscode-python/issues/1416))
1. Remove explicit initialization of `PYTHONPATH` with the current workspace path in unit testing of modules with the experimental debugger.
   ([#1465](https://github.com/Microsoft/vscode-python/issues/1465))
1. Flag `program` in `launch.json` configuration items as an optional attribute.
   ([#1503](https://github.com/Microsoft/vscode-python/issues/1503))
1. Remove unused setting `disablePromptForFeatures`.
   ([#1551](https://github.com/Microsoft/vscode-python/issues/1551))
1. Remove unused Unit Test setting `debugHost`.
   ([#1552](https://github.com/Microsoft/vscode-python/issues/1552))
1. Create a new API to retrieve interpreter details with the ability to cache the details.
   ([#1569](https://github.com/Microsoft/vscode-python/issues/1569))
1. Add tests for log points in the experimental debugger.
   ([#1582](https://github.com/Microsoft/vscode-python/issues/1582))
1. Update typescript package to 2.8.3.
   ([#1604](https://github.com/Microsoft/vscode-python/issues/1604))
1. Fix typescript compilation error.
   ([#1623](https://github.com/Microsoft/vscode-python/issues/1623))
1. Fix unit tests used to test flask template debugging on AppVeyor for the experimental debugger.
   ([#1640](https://github.com/Microsoft/vscode-python/issues/1640))
1. Change yarn install script to include the keyword `--lock-file`.
   (thanks [Lingyu Li](https://github.com/lingyv-li/))
   ([#1682](https://github.com/Microsoft/vscode-python/issues/1682))
1. Run unit tests as a pre-commit hook.
   ([#1703](https://github.com/Microsoft/vscode-python/issues/1703))
1. Update debug capabilities to add support for the setting `supportTerminateDebuggee` due to an upstream update from [PTVSD](https://github.com/Microsoft/ptvsd/issues).
   ([#1719](https://github.com/Microsoft/vscode-python/issues/1719))
1. Build and upload development build of the extension to the Azure blob store even if CI tests fail on the `master` branch.
   ([#1730](https://github.com/Microsoft/vscode-python/issues/1730))
1. Changes to the script used to upload the extension to the Azure blob store.
   ([#1732](https://github.com/Microsoft/vscode-python/issues/1732))
1. Prompt user to reload Visual Studio Code when toggling between the analysis engines.
   ([#1747](https://github.com/Microsoft/vscode-python/issues/1747))
1. Fix typo in unit test.
   ([#1794](https://github.com/Microsoft/vscode-python/issues/1794))
1. Fix failing Prospector unit tests and add more tests for linters (with and without workspaces).
   ([#1836](https://github.com/Microsoft/vscode-python/issues/1836))
1. Ensure `Outline` view doesn't overload the language server with too many requets, while user is editing text in the editor.
   ([#1856](https://github.com/Microsoft/vscode-python/issues/1856))





## 2018.4.0 (2 May 2018)

Thanks to the following projects which we fully rely on to provide some of
our features:
- [isort 4.2.15](https://pypi.org/project/isort/4.2.15/)
- [jedi 0.12.0](https://pypi.org/project/jedi/0.12.0/)
  and [parso 0.2.0](https://pypi.org/project/parso/0.2.0/)
- [ptvsd 3.0.0](https://pypi.org/project/ptvsd/3.0.0/) and [4.1.1a1](https://pypi.org/project/ptvsd/4.1.1a1/)
- [exuberant ctags](http://ctags.sourceforge.net/) (user-installed)
- [rope](https://pypi.org/project/rope/) (user-installed)

And a special thanks to [Patryk Zawadzki](https://github.com/patrys) for all of
his help on [our issue tracker](https://github.com/Microsoft/vscode-python)!

### Enhancements

1. Enable debugging of Jinja templates in the experimental debugger.
   This is made possible with the addition of the `jinja` setting in the `launch.json` file as follows:
   ```json
   "request": "launch or attach",
   ...
   "jinja": true
   ```
   ([#1206](https://github.com/Microsoft/vscode-python/issues/1206))
1. Remove empty spaces from the selected text of the active editor when executing in a terminal.
   ([#1207](https://github.com/Microsoft/vscode-python/issues/1207))
1. Add prelimnary support for remote debugging using the experimental debugger.
   Attach to a Python program started using the command `python -m ptvsd --server --port 9091 --file pythonFile.py`
   ([#1229](https://github.com/Microsoft/vscode-python/issues/1229))
1. Add support for [logpoints](https://code.visualstudio.com/docs/editor/debugging#_logpoints) in the experimental debugger.
   ([#1306](https://github.com/Microsoft/vscode-python/issues/1306))
1. Set focus to the terminal upon creation of a terminal using the `Python: Create Terminal` command.
   ([#1315](https://github.com/Microsoft/vscode-python/issues/1315))
1. Save the python file before running it in the terminal using the command/menu `Run Python File in Terminal`.
   ([#1316](https://github.com/Microsoft/vscode-python/issues/1316))
1. Added support for source references (remote debugging without having the source code locally) in the experimental debugger.
   ([#1333](https://github.com/Microsoft/vscode-python/issues/1333))
1. Add `Ctrl+Enter` keyboard shortcut for `Run Selection/Line in Python Terminal`.
   ([#1349](https://github.com/Microsoft/vscode-python/issues/1349))
1. Settings configured within the `debugOptions` property of `launch.json` for the old debugger are now defined as individual (boolean) properties in the new experimental debugger (e.g. `"debugOptions": ["RedirectOutput"]` becomes `"redirectOutput": true`).
   ([#1395](https://github.com/Microsoft/vscode-python/issues/1395))
1. Intergrate Jedi 0.12. See https://github.com/davidhalter/jedi/issues/1063#issuecomment-381417297 for details.
   ([#1400](https://github.com/Microsoft/vscode-python/issues/1400))
1. Enable Jinja template debugging as a default behaivour when using the Watson debug configuration for debugging of Watson applications.
   ([#1480](https://github.com/Microsoft/vscode-python/issues/1480))
1. Enable Jinja template debugging as a default behavior when debugging Pyramid applications.
   ([#1492](https://github.com/Microsoft/vscode-python/issues/1492))
1. Add prelimnary support for remote debugging using the experimental debugger.
   Attach to a Python program after having imported `ptvsd` and enabling the debugger to attach as follows:
   ```python
   import ptvsd
   ptvsd.enable_attach(('0.0.0.0', 5678))
   ```
   Additional capabilities:
   * `ptvsd.break_into_debugger()` to break into the attached debugger.
   * `ptvsd.wait_for_attach(timeout)` to cause the program to wait untill a debugger attaches.
   * `ptvsd.is_attached()` to determine whether a debugger is attached to the program.
   ([#907](https://github.com/Microsoft/vscode-python/issues/907))

### Fixes

1. Use an existing method to identify the active interpreter.
   ([#1015](https://github.com/Microsoft/vscode-python/issues/1015))
1. Fix `go to definition` functionality across files.
   ([#1033](https://github.com/Microsoft/vscode-python/issues/1033))
1. IntelliSense under Python 2 for inherited attributes works again (thanks to an upgraded Jedi).
   ([#1072](https://github.com/Microsoft/vscode-python/issues/1072))
1. Reverted change that ended up considering symlinked interpreters as duplicate interpreter.
   ([#1192](https://github.com/Microsoft/vscode-python/issues/1192))
1. Display errors returned by the PipEnv command when identifying the corresonding environment.
   ([#1254](https://github.com/Microsoft/vscode-python/issues/1254))
1. When `editor.formatOnType` is on, don't add a space for `*args` or `**kwargs`
   ([#1257](https://github.com/Microsoft/vscode-python/issues/1257))
1. When `editor.formatOnType` is on, don't add a space between a string type specifier and the string literal
   ([#1257](https://github.com/Microsoft/vscode-python/issues/1257))
1. Reduce the frequency within which the memory usage of the language server is checked, also ensure memory usage is not checked unless language server functionality is used.
   ([#1277](https://github.com/Microsoft/vscode-python/issues/1277))
1. Ensure interpreter file exists on the file system before including into list of interpreters.
   ([#1305](https://github.com/Microsoft/vscode-python/issues/1305))
1. Do not have the formatter consider single-quoted string multiline even if it is not terminated.
   ([#1364](https://github.com/Microsoft/vscode-python/issues/1364))
1. IntelliSense works in module-level `if` statements (thanks to Jedi 0.12.0 upgrade).
   ([#142](https://github.com/Microsoft/vscode-python/issues/142))
1. Clicking the codelens `Run Test` on a test class should run that specific test class instead of all tests in the file.
   ([#1472](https://github.com/Microsoft/vscode-python/issues/1472))
1. Clicking the codelens `Run Test` on a test class or method should run that specific test instead of all tests in the file.
   ([#1473](https://github.com/Microsoft/vscode-python/issues/1473))
1. Check whether the selected python interpreter is valid before starting the language server. Failing to do so could result in the extension failing to load.
   ([#1487](https://github.com/Microsoft/vscode-python/issues/1487))
1. Fixes the issue where Conda environments created using the latest version of Anaconda are not activated in Powershell.
   ([#1520](https://github.com/Microsoft/vscode-python/issues/1520))
1. Increase the delay for the activation of environments in Powershell terminals.
   ([#1533](https://github.com/Microsoft/vscode-python/issues/1533))
1. Fix activation of environments with spaces in the python path when using Powershell.
   ([#1534](https://github.com/Microsoft/vscode-python/issues/1534))
1. Ensure Flask application is launched with multi-threading disabled, when run in the CI tests.
   ([#1535](https://github.com/Microsoft/vscode-python/issues/1535))
1. IntelliSense works appropriately when a project contains multiple files with the same name (thanks to Jedi 0.12.0 update).
   ([#178](https://github.com/Microsoft/vscode-python/issues/178))
1. Add blank lines to separate blocks of indented code (function defs, classes, and the like) so as to ensure the code can be run within a Python interactive prompt.
   ([#259](https://github.com/Microsoft/vscode-python/issues/259))
1. Provide type details appropriate for the iterable in a `for` loop when the line has a `# type` comment.
   ([#338](https://github.com/Microsoft/vscode-python/issues/338))
1. Parameter hints following an f-string work again.
   ([#344](https://github.com/Microsoft/vscode-python/issues/344))
1. When `editor.formatOnType` is on, don't indent after a single-line statement block
   ([#726](https://github.com/Microsoft/vscode-python/issues/726))
1. Fix debugging of Pyramid applications on Windows.
   ([#737](https://github.com/Microsoft/vscode-python/issues/737))

### Code Health

1. Improved developer experience of the Python Extension on Windows.
   ([#1216](https://github.com/Microsoft/vscode-python/issues/1216))
1. Parallelize jobs (unit tests) on CI server.
   ([#1247](https://github.com/Microsoft/vscode-python/issues/1247))
1. Run CI tests against the release version and master branch of PTVSD (experimental debugger), allowing tests to fail against the master branch of PTVSD.
   ([#1253](https://github.com/Microsoft/vscode-python/issues/1253))
1. Only trigger the extension for `file` and `untitled` in preparation for
   [Visual Studio Live Share](https://aka.ms/vsls)
   (thanks to [Jonathan Carter](https://github.com/lostintangent))
   ([#1298](https://github.com/Microsoft/vscode-python/issues/1298))
1. Ensure all unit tests run on Travis use the right Python interpreter.
   ([#1318](https://github.com/Microsoft/vscode-python/issues/1318))
1. Pin all production dependencies.
   ([#1374](https://github.com/Microsoft/vscode-python/issues/1374))
1. Add support for [hit count breakpoints](https://code.visualstudio.com/docs/editor/debugging#_advanced-breakpoint-topics) in the experimental debugger.
   ([#1409](https://github.com/Microsoft/vscode-python/issues/1409))
1. Ensure custom environment variables defined in `.env` file are passed onto the `pipenv` command.
   ([#1428](https://github.com/Microsoft/vscode-python/issues/1428))
1. Remove unwanted python packages no longer used in unit tests.
   ([#1494](https://github.com/Microsoft/vscode-python/issues/1494))
1. Register language server functionality in the extension against specific resource types supporting the python language.
   ([#1530](https://github.com/Microsoft/vscode-python/issues/1530))


## 2018.3.1 (29 Mar 2018)

### Fixes

1. Fixes issue that causes linter to fail when file path contains spaces.
([#1239](https://github.com/Microsoft/vscode-python/issues/1239))

## 2018.3.0 (28 Mar 2018)

### Enhancements

1. Add a PySpark debug configuration for the experimental debugger.
 ([#1029](https://github.com/Microsoft/vscode-python/issues/1029))
1. Add a Pyramid debug configuration for the experimental debugger.
 ([#1030](https://github.com/Microsoft/vscode-python/issues/1030))
1. Add a Watson debug configuration for the experimental debugger.
 ([#1031](https://github.com/Microsoft/vscode-python/issues/1031))
1. Add a Scrapy debug configuration for the experimental debugger.
 ([#1032](https://github.com/Microsoft/vscode-python/issues/1032))
1. When using pipenv, install packages (such as linters, test frameworks) in dev-packages.
 ([#1110](https://github.com/Microsoft/vscode-python/issues/1110))
1. Added commands translation for italian locale.
(thanks [Dotpys](https://github.com/Dotpys/)) ([#1152](https://github.com/Microsoft/vscode-python/issues/1152))
1. Add support for Django Template debugging in experimental debugger.
 ([#1189](https://github.com/Microsoft/vscode-python/issues/1189))
1. Add support for Flask Template debugging in experimental debugger.
 ([#1190](https://github.com/Microsoft/vscode-python/issues/1190))
1. Add support for Jinja template debugging. ([#1210](https://github.com/Microsoft/vscode-python/issues/1210))
1. When debugging, use `Integrated Terminal` as the default console.
 ([#526](https://github.com/Microsoft/vscode-python/issues/526))
1. Disable the display of errors messages when rediscovering of tests fail in response to changes to files, e.g. don't show a message if there's a syntax error in the test code.
 ([#704](https://github.com/Microsoft/vscode-python/issues/704))
1. Bundle python depedencies (PTVSD package) in the extension for the experimental debugger.
 ([#741](https://github.com/Microsoft/vscode-python/issues/741))
1. Add support for expermental debugger when debugging Python Unit Tests.
 ([#906](https://github.com/Microsoft/vscode-python/issues/906))
1. Support `Debug Console` as a `console` option for the Experimental Debugger.
 ([#950](https://github.com/Microsoft/vscode-python/issues/950))
1. Enable syntax highlighting for `requirements.in` files as used by
e.g. [pip-tools](https://github.com/jazzband/pip-tools)
(thanks [Lorenzo Villani](https://github.com/lvillani))
 ([#961](https://github.com/Microsoft/vscode-python/issues/961))
1. Add support to read name of Pipfile from environment variable.
 ([#999](https://github.com/Microsoft/vscode-python/issues/999))

### Fixes

1. Fixes issue that causes debugging of unit tests to hang indefinitely. ([#1009](https://github.com/Microsoft/vscode-python/issues/1009))
1. Add ability to disable the check on memory usage of language server (Jedi) process.
To turn off this check, add `"python.jediMemoryLimit": -1` to your user or workspace settings (`settings.json`) file.
 ([#1036](https://github.com/Microsoft/vscode-python/issues/1036))
1. Ignore test results when debugging unit tests.
 ([#1043](https://github.com/Microsoft/vscode-python/issues/1043))
1. Fixes auto formatting of conditional statements containing expressions with `<=` symbols.
 ([#1096](https://github.com/Microsoft/vscode-python/issues/1096))
1. Resolve debug configuration information in `launch.json` when debugging without opening a python file.
 ([#1098](https://github.com/Microsoft/vscode-python/issues/1098))
1. Disables auto completion when editing text at the end of a comment string.
 ([#1123](https://github.com/Microsoft/vscode-python/issues/1123))
1. Ensures file paths are properly encoded when passing them as arguments to linters.
 ([#199](https://github.com/Microsoft/vscode-python/issues/199))
1. Fix occasionally having unverified breakpoints
 ([#87](https://github.com/Microsoft/vscode-python/issues/87))
1. Ensure conda installer is not used for non-conda environments.
 ([#969](https://github.com/Microsoft/vscode-python/issues/969))
1. Fixes issue that display incorrect interpreter briefly before updating it to the right value.
 ([#981](https://github.com/Microsoft/vscode-python/issues/981))

### Code Health

1. Exclude 'news' folder from getting packaged into the extension.
 ([#1020](https://github.com/Microsoft/vscode-python/issues/1020))
1. Remove Jupyter commands.
(thanks [Yu Zhang](https://github.com/neilsustc))
 ([#1034](https://github.com/Microsoft/vscode-python/issues/1034))
1. Trigger incremental build compilation only when typescript files are modified.
 ([#1040](https://github.com/Microsoft/vscode-python/issues/1040))
1. Updated npm dependencies in devDependencies and fix TypeScript compilation issues.
 ([#1042](https://github.com/Microsoft/vscode-python/issues/1042))
1. Enable unit testing of stdout and stderr redirection for the experimental debugger.
 ([#1048](https://github.com/Microsoft/vscode-python/issues/1048))
1. Update npm package `vscode-extension-telemetry` to fix the warning 'os.tmpDir() deprecation'.
(thanks [osya](https://github.com/osya))
 ([#1066](https://github.com/Microsoft/vscode-python/issues/1066))
1. Prevent the debugger stepping into JS code while developing the extension when debugging async TypeScript code.
 ([#1090](https://github.com/Microsoft/vscode-python/issues/1090))
1. Increase timeouts for the debugger unit tests.
 ([#1094](https://github.com/Microsoft/vscode-python/issues/1094))
1. Change the command used to install pip on AppVeyor to avoid installation errors.
 ([#1107](https://github.com/Microsoft/vscode-python/issues/1107))
1. Check whether a document is active when detecthing changes in the active document.
 ([#1114](https://github.com/Microsoft/vscode-python/issues/1114))
1. Remove SIGINT handler in debugger adapter, thereby preventing it from shutting down the debugger.
 ([#1122](https://github.com/Microsoft/vscode-python/issues/1122))
1. Improve compilation speed of the extension's TypeScript code.
 ([#1146](https://github.com/Microsoft/vscode-python/issues/1146))
1. Changes to how debug options are passed into the experimental version of PTVSD (debugger).
 ([#1168](https://github.com/Microsoft/vscode-python/issues/1168))
1. Ensure file paths are not sent in telemetry when running unit tests.
 ([#1180](https://github.com/Microsoft/vscode-python/issues/1180))
1. Change `DjangoDebugging` to `Django` in `debugOptions` of launch.json.
 ([#1198](https://github.com/Microsoft/vscode-python/issues/1198))
1. Changed property name used to capture the trigger source of Unit Tests. ([#1213](https://github.com/Microsoft/vscode-python/issues/1213))
1. Enable unit testing of the experimental debugger on CI servers
 ([#742](https://github.com/Microsoft/vscode-python/issues/742))
1. Generate code coverage for debug adapter unit tests.
 ([#778](https://github.com/Microsoft/vscode-python/issues/778))
1. Execute prospector as a module (using -m).
 ([#982](https://github.com/Microsoft/vscode-python/issues/982))
1. Launch unit tests in debug mode as opposed to running and attaching the debugger to the already-running interpreter.
 ([#983](https://github.com/Microsoft/vscode-python/issues/983))

## 2018.2.1 (09 Mar 2018)

### Fixes

1. Check for `Pipfile` and not `pipfile` when looking for pipenv usage
   (thanks to [Will Thompson for the fix](https://github.com/wjt))

## 2018.2.0 (08 Mar 2018)

[Release pushed by one week]

### Thanks

We appreciate everyone who contributed to this release (including
those who reported bugs or provided feedback)!

A special thanks goes out to the following external contributors who
contributed code in this release:

* [Andrea D'Amore](https://github.com/Microsoft/vscode-python/commits?author=anddam)
* [Tzu-ping Chung](https://github.com/Microsoft/vscode-python/commits?author=uranusjr)
* [Elliott Beach](https://github.com/Microsoft/vscode-python/commits?author=elliott-beach)
* [Manuja Jay](https://github.com/Microsoft/vscode-python/commits?author=manujadev)
* [philipwasserman](https://github.com/Microsoft/vscode-python/commits?author=philipwasserman)

### Enhancements

1. Experimental support for PTVSD 4.0.0-alpha (too many issues to list)
1. Speed increases in interpreter selection ([#952](https://github.com/Microsoft/vscode-python/issues/952))
1. Support for [direnv](https://direnv.net/)
   ([#36](https://github.com/Microsoft/vscode-python/issues/36))
1. Support for pipenv virtual environments; do note that using pipenv
   automatically drops all other interpreters from the list of
   possible interpreters as pipenv prefers to "own" your virtual
   environment
   ([#404](https://github.com/Microsoft/vscode-python/issues/404))
1. Support for pyenv installs of Python
   ([#847](https://github.com/Microsoft/vscode-python/issues/847))
1. Support `editor.formatOnType` ([#640](https://github.com/Microsoft/vscode-python/issues/640))
1. Added a `zh-tw` translation ([#](https://github.com/Microsoft/vscode-python/pull/841))
1. Prompting to install a linter now allows for disabling that specific
   linter as well as linters globally
   ([#971](https://github.com/Microsoft/vscode-python/issues/971))

### Fixes

1. Work around a bug in Pylint when the default linter rules are
   enabled and running Python 2.7 which triggered `--py3k` checks
   to be activated, e.g. all `print` statements to be flagged as
   errors
   ([#722](https://github.com/Microsoft/vscode-python/issues/722))
1. Better detection of when a virtual environment is selected, leading
   to the extension accurately leaving off `--user` when installing
   Pylint ([#808](https://github.com/Microsoft/vscode-python/issues/808))
1. Better detection of a `pylintrc` is available to automatically disable our
   default Pylint checks
   ([#728](https://github.com/Microsoft/vscode-python/issues/728),
    [#788](https://github.com/Microsoft/vscode-python/issues/788),
    [#838](https://github.com/Microsoft/vscode-python/issues/838),
    [#442](https://github.com/Microsoft/vscode-python/issues/442))
1. Fix `Got to Python object` ([#403](https://github.com/Microsoft/vscode-python/issues/403))
1. When reformatting a file, put the temporary file in the workspace
   folder so e.g. yapf detect their configuration files appropriately
   ([#730](https://github.com/Microsoft/vscode-python/issues/730))
1. The banner to suggest someone installs Python now says `Download`
   instead of `Close` ([#844](https://github.com/Microsoft/vscode-python/issues/844))
1. Formatting while typing now treats `.` and `@` as operators,
   preventing the incorrect insertion of whitespace
   ([#840](https://github.com/Microsoft/vscode-python/issues/840))
1. Debugging from a virtual environment named `env` now works
   ([#691](https://github.com/Microsoft/vscode-python/issues/691))
1. Disabling linting in a single folder of a mult-root workspace no
   longer disables it for all folders ([#862](https://github.com/Microsoft/vscode-python/issues/862))
1. Fix the default debugger settings for Flask apps
   ([#573](https://github.com/Microsoft/vscode-python/issues/573))
1. Format paths correctly when sending commands through WSL and git-bash;
   this does not lead to official support for either terminal
   ([#895](https://github.com/Microsoft/vscode-python/issues/895))
1. Prevent run-away Jedi processes from consuming too much memory by
   automatically killing the process; reload VS Code to start the
   process again if desired
   ([#926](https://github.com/Microsoft/vscode-python/issues/926),
    [#263](https://github.com/Microsoft/vscode-python/issues/263))
1. Support multiple linters again
   ([#913](https://github.com/Microsoft/vscode-python/issues/913))
1. Don't over-escape markup found in docstrings
   ([#911](https://github.com/Microsoft/vscode-python/issues/911),
    [#716](https://github.com/Microsoft/vscode-python/issues/716),
    [#627](https://github.com/Microsoft/vscode-python/issues/627),
    [#692](https://github.com/Microsoft/vscode-python/issues/692))
1. Fix when the `Problems` pane lists file paths prefixed with `git:`
   ([#916](https://github.com/Microsoft/vscode-python/issues/916))
1. Fix inline documentation when an odd number of quotes exists
   ([#786](https://github.com/Microsoft/vscode-python/issues/786))
1. Don't erroneously warn macOS users about using the system install
   of Python when a virtual environment is already selected
   ([#804](https://github.com/Microsoft/vscode-python/issues/804))
1. Fix activating multiple linters without requiring a reload of
   VS Code
   ([#971](https://github.com/Microsoft/vscode-python/issues/971))

### Code Health

1. Upgrade to Jedi 0.11.1
   ([#674](https://github.com/Microsoft/vscode-python/issues/674),
    [#607](https://github.com/Microsoft/vscode-python/issues/607),
    [#99](https://github.com/Microsoft/vscode-python/issues/99))
1. Removed the banner announcing the extension moving over to
   Microsoft ([#830](https://github.com/Microsoft/vscode-python/issues/830))
1. Renamed the default debugger configurations ([#412](https://github.com/Microsoft/vscode-python/issues/412))
1. Remove some error logging about not finding conda
   ([#864](https://github.com/Microsoft/vscode-python/issues/864))

## 2018.1.0 (01 Feb 2018)

### Thanks

Thanks to everyone who contributed to this release, including
the following people who contributed code:

* [jpfarias](https://github.com/jpfarias)
* [Hongbo He](https://github.com/graycarl)
* [JohnstonCode](https://github.com/JohnstonCode)
* [Yuichi Nukiyama](https://github.com/YuichiNukiyama)
* [MichaelSuen](https://github.com/MichaelSuen-thePointer)

### Fixed issues

* Support cached interpreter locations for faster interpreter selection ([#666](https://github.com/Microsoft/vscode-python/issues/259))
* Sending a block of code with multiple global-level scopes now works ([#259](https://github.com/Microsoft/vscode-python/issues/259))
* Automatic activation of virtual or conda environment in terminal when executing Python code/file ([#383](https://github.com/Microsoft/vscode-python/issues/383))
* Introduce a `Python: Create Terminal` to create a terminal that activates the selected virtual/conda environment ([#622](https://github.com/Microsoft/vscode-python/issues/622))
* Add a `ko-kr` translation ([#540](https://github.com/Microsoft/vscode-python/pull/540))
* Add a `ru` translation ([#411](https://github.com/Microsoft/vscode-python/pull/411))
* Performance improvements to detection of virtual environments in current workspace ([#372](https://github.com/Microsoft/vscode-python/issues/372))
* Correctly detect 64-bit python ([#414](https://github.com/Microsoft/vscode-python/issues/414))
* Display parameter information while typing ([#70](https://github.com/Microsoft/vscode-python/issues/70))
* Use `localhost` instead of `0.0.0.0` when starting debug servers ([#205](https://github.com/Microsoft/vscode-python/issues/205))
* Ability to configure host name of debug server ([#227](https://github.com/Microsoft/vscode-python/issues/227))
* Use environment variable PYTHONPATH defined in `.env` for intellisense and code navigation ([#316](https://github.com/Microsoft/vscode-python/issues/316))
* Support path variable when debugging ([#436](https://github.com/Microsoft/vscode-python/issues/436))
* Ensure virtual environments can be created in `.env` directory ([#435](https://github.com/Microsoft/vscode-python/issues/435), [#482](https://github.com/Microsoft/vscode-python/issues/482), [#486](https://github.com/Microsoft/vscode-python/issues/486))
* Reload environment variables from `.env` without having to restart VS Code ([#183](https://github.com/Microsoft/vscode-python/issues/183))
* Support debugging of Pyramid framework on Windows ([#519](https://github.com/Microsoft/vscode-python/issues/519))
* Code snippet for `pubd` ([#545](https://github.com/Microsoft/vscode-python/issues/545))
* Code clean up ([#353](https://github.com/Microsoft/vscode-python/issues/353), [#352](https://github.com/Microsoft/vscode-python/issues/352), [#354](https://github.com/Microsoft/vscode-python/issues/354), [#456](https://github.com/Microsoft/vscode-python/issues/456), [#491](https://github.com/Microsoft/vscode-python/issues/491), [#228](https://github.com/Microsoft/vscode-python/issues/228), [#549](https://github.com/Microsoft/vscode-python/issues/545), [#594](https://github.com/Microsoft/vscode-python/issues/594), [#617](https://github.com/Microsoft/vscode-python/issues/617), [#556](https://github.com/Microsoft/vscode-python/issues/556))
* Move to `yarn` from `npm` ([#421](https://github.com/Microsoft/vscode-python/issues/421))
* Add code coverage for extension itself ([#464](https://github.com/Microsoft/vscode-python/issues/464))
* Releasing [insiders build](https://pvsc.blob.core.windows.net/extension-builds/ms-python-insiders.vsix) of the extension and uploading to cloud storage ([#429](https://github.com/Microsoft/vscode-python/issues/429))
* Japanese translation ([#434](https://github.com/Microsoft/vscode-python/pull/434))
* Russian translation ([#411](https://github.com/Microsoft/vscode-python/pull/411))
* Support paths with spaces when generating tags with `Build Workspace Symbols` ([#44](https://github.com/Microsoft/vscode-python/issues/44))
* Add ability to configure the linters ([#572](https://github.com/Microsoft/vscode-python/issues/572))
* Add default set of rules for Pylint ([#554](https://github.com/Microsoft/vscode-python/issues/554))
* Prompt to install formatter if not available ([#524](https://github.com/Microsoft/vscode-python/issues/524))
* work around `editor.formatOnSave` failing when taking more then 750ms ([#124](https://github.com/Microsoft/vscode-python/issues/124), [#590](https://github.com/Microsoft/vscode-python/issues/590), [#624](https://github.com/Microsoft/vscode-python/issues/624), [#427](https://github.com/Microsoft/vscode-python/issues/427), [#492](https://github.com/Microsoft/vscode-python/issues/492))
* Function argument completion no longer automatically includes the default argument ([#522](https://github.com/Microsoft/vscode-python/issues/522))
* When sending a selection to the terminal, keep the focus in the editor window ([#60](https://github.com/Microsoft/vscode-python/issues/60))
* Install packages for non-environment Pythons as `--user` installs ([#527](https://github.com/Microsoft/vscode-python/issues/527))
* No longer suggest the system Python install on macOS when running `Select Interpreter` as it's too outdated (e.g. lacks `pip`) ([#440](https://github.com/Microsoft/vscode-python/issues/440))
* Fix potential hang from Intellisense ([#423](https://github.com/Microsoft/vscode-python/issues/423))

## Version 0.9.1 (19 December 2017)

* Fixes the compatibility issue with the [Visual Studio Code Tools for AI](https://marketplace.visualstudio.com/items?itemName=ms-toolsai.vscode-ai) [#432](https://github.com/Microsoft/vscode-python/issues/432)
* Display runtime errors encountered when running a python program without debugging [#454](https://github.com/Microsoft/vscode-python/issues/454)

## Version 0.9.0 (14 December 2017)

* Translated the commands to simplified Chinese [#240](https://github.com/Microsoft/vscode-python/pull/240) (thanks [Wai Sui kei](https://github.com/WaiSiuKei))
* Change all links to point to their Python 3 equivalents instead of Python 2[#203](https://github.com/Microsoft/vscode-python/issues/203)
* Respect `{workspaceFolder}` [#258](https://github.com/Microsoft/vscode-python/issues/258)
* Running a program using Ctrl-F5 will work more than once [#25](https://github.com/Microsoft/vscode-python/issues/25)
* Removed the feedback service to rely on VS Code's own support (which fixed an issue of document reformatting failing) [#245](https://github.com/Microsoft/vscode-python/issues/245), [#303](https://github.com/Microsoft/vscode-python/issues/303), [#363](https://github.com/Microsoft/vscode-python/issues/365)
* Do not create empty '.vscode' directory [#253](https://github.com/Microsoft/vscode-python/issues/253), [#277](https://github.com/Microsoft/vscode-python/issues/277)
* Ensure python execution environment handles unicode characters [#393](https://github.com/Microsoft/vscode-python/issues/393)
* Remove Jupyter support in favour of the [Jupyter extension](https://marketplace.visualstudio.com/items?itemName=donjayamanne.jupyter) [#223](https://github.com/microsoft/vscode-python/issues/223)

### `conda`

* Support installing Pylint using conda or pip when an Anaconda installation of Python is selected as the active interpreter [#301](https://github.com/Microsoft/vscode-python/issues/301)
* Add JSON schema support for conda's meta.yaml [#281](https://github.com/Microsoft/vscode-python/issues/281)
* Add JSON schema support for conda's environment.yml  [#280](https://github.com/Microsoft/vscode-python/issues/280)
* Add JSON schema support for .condarc [#189](https://github.com/Microsoft/vscode-python/issues/280)
* Ensure company name 'Continuum Analytics' is replaced with 'Ananconda Inc' in the list of interpreters [#390](https://github.com/Microsoft/vscode-python/issues/390)
* Display the version of the interpreter instead of conda [#378](https://github.com/Microsoft/vscode-python/issues/378)
* Detect Anaconda on Linux even if it is not in the current path [#22](https://github.com/Microsoft/vscode-python/issues/22)

### Interpreter selection

* Fixes in the discovery and display of interpreters, including virtual environments [#56](https://github.com/Microsoft/vscode-python/issues/56)
* Retrieve the right value from the registry when determining the version of an interpreter on Windows [#389](https://github.com/Microsoft/vscode-python/issues/389)

### Intellisense

* Fetch intellisense details on-demand instead of for all possible completions [#152](https://github.com/Microsoft/vscode-python/issues/152)
* Disable auto completion in comments and strings [#110](https://github.com/Microsoft/vscode-python/issues/110), [#921](https://github.com/Microsoft/vscode-python/issues/921), [#34](https://github.com/Microsoft/vscode-python/issues/34)

### Linting

* Deprecate `python.linting.lintOnTextChange` [#313](https://github.com/Microsoft/vscode-python/issues/313), [#297](https://github.com/Microsoft/vscode-python/issues/297), [#28](https://github.com/Microsoft/vscode-python/issues/28), [#272](https://github.com/Microsoft/vscode-python/issues/272)
* Refactor code for executing linters (fixes running the proper linter under the selected interpreter) [#351](https://github.com/Microsoft/vscode-python/issues/351), [#397](https://github.com/Microsoft/vscode-python/issues/397)
* Don't attempt to install linters when not in a workspace [#42](https://github.com/Microsoft/vscode-python/issues/42)
* Honour `python.linting.enabled` [#26](https://github.com/Microsoft/vscode-python/issues/26)
* Don't display message 'Linter pylint is not installed' when changing settings [#260](https://github.com/Microsoft/vscode-python/issues/260)
* Display a meaningful message if pip is unavailable to install necessary module such as 'pylint' [#266](https://github.com/Microsoft/vscode-python/issues/266)
* Improvement environment variable parsing in the debugging (allows for embedded `=`) [#149](https://github.com/Microsoft/vscode-python/issues/149), [#361](https://github.com/Microsoft/vscode-python/issues/361)

### Debugging

* Improve selecting the port used when debugging [#304](https://github.com/Microsoft/vscode-python/pull/304)
* Don't block debugging in other extensions [#58](https://github.com/Microsoft/vscode-python/issues/58)
* Don't trigger an error to the Console Window when trying to debug an invalid Python file [#157](https://github.com/Microsoft/vscode-python/issues/157)
* No longer prompt to `Press any key to continue . . .` once debugging finishes [#239](https://github.com/Microsoft/vscode-python/issues/239)
* Do not start the extension when debugging non-Python projects [#57](https://github.com/Microsoft/vscode-python/issues/57)
* Support custom external terminals in debugger [#250](https://github.com/Microsoft/vscode-python/issues/250), [#114](https://github.com/Microsoft/vscode-python/issues/114)
* Debugging a python program should not display the message 'Cannot read property …' [#247](https://github.com/Microsoft/vscode-python/issues/247)

### Testing

* Refactor unit test library execution code [#350](https://github.com/Microsoft/vscode-python/issues/350)

### Formatting

* Deprecate the setting `python.formatting.formatOnSave` with an appropriate message [#285](https://github.com/Microsoft/vscode-python/issues/285), [#309](https://github.com/Microsoft/vscode-python/issues/309)

## Version 0.8.0 (9 November 2017)
* Add support for multi-root workspaces [#1228](https://github.com/DonJayamanne/pythonVSCode/issues/1228), [#1302](https://github.com/DonJayamanne/pythonVSCode/pull/1302), [#1328](https://github.com/DonJayamanne/pythonVSCode/issues/1328), [#1357](https://github.com/DonJayamanne/pythonVSCode/pull/1357)
* Add code snippet for ```ipdb``` [#1141](https://github.com/DonJayamanne/pythonVSCode/pull/1141)
* Add ability to resolving environment variables in path to ```mypy``` [#1195](https://github.com/DonJayamanne/pythonVSCode/issues/1195)
* Add ability to disable a linter globally and disable prompts to install linters [#1207](https://github.com/DonJayamanne/pythonVSCode/issues/1207)
* Auto-selecting an interpreter from a virtual environment if only one is found in the root directory of the project [#1216](https://github.com/DonJayamanne/pythonVSCode/issues/1216)
* Add support for specifying the working directory for unit tests [#1155](https://github.com/DonJayamanne/pythonVSCode/issues/1155), [#1185](https://github.com/DonJayamanne/pythonVSCode/issues/1185)
* Add syntax highlighting of pip requirements files [#1247](https://github.com/DonJayamanne/pythonVSCode/pull/1247)
* Add ability to select an interpreter even when a workspace is not open [#1260](https://github.com/DonJayamanne/pythonVSCode/issues/1260), [#1263](https://github.com/DonJayamanne/pythonVSCode/pull/1263)
* Display a code lens to change the selected interpreter to the one specified in the shebang line [#1257](https://github.com/DonJayamanne/pythonVSCode/pull/1257), [#1263](https://github.com/DonJayamanne/pythonVSCode/pull/1263), [#1267](https://github.com/DonJayamanne/pythonVSCode/pull/1267), [#1280](https://github.com/DonJayamanne/pythonVSCode/issues/1280), [#1261](https://github.com/DonJayamanne/pythonVSCode/issues/1261), [#1290](https://github.com/DonJayamanne/pythonVSCode/pull/1290)
* Expand list of interpreters displayed for selection [#1147](https://github.com/DonJayamanne/pythonVSCode/issues/1147),  [#1148](https://github.com/DonJayamanne/pythonVSCode/issues/1148), [#1224](https://github.com/DonJayamanne/pythonVSCode/pull/1224), [#1240](https://github.com/DonJayamanne/pythonVSCode/pull/1240)
* Display details of current or selected interpreter in statusbar [#1147](https://github.com/DonJayamanne/pythonVSCode/issues/1147), [#1217](https://github.com/DonJayamanne/pythonVSCode/issues/1217)
* Ensure paths in workspace symbols are not prefixed with ```.vscode``` [#816](https://github.com/DonJayamanne/pythonVSCode/issues/816), [#1066](https://github.com/DonJayamanne/pythonVSCode/pull/1066), [#829](https://github.com/DonJayamanne/pythonVSCode/issues/829)
* Ensure paths in ```PYTHONPATH``` environment variable are delimited using the OS-specific path delimiter [#832](https://github.com/DonJayamanne/pythonVSCode/issues/832)
* Ensure ```Rope``` is not packaged with the extension [#1208](https://github.com/DonJayamanne/pythonVSCode/issues/1208), [#1207](https://github.com/DonJayamanne/pythonVSCode/issues/1207), [#1243](https://github.com/DonJayamanne/pythonVSCode/pull/1243), [#1229](https://github.com/DonJayamanne/pythonVSCode/issues/1229)
* Ensure ctags are rebuilt as expected upon file save [#624](https://github.com/DonJayamanne/pythonVSCode/issues/1212)
* Ensure right test method is executed when two test methods exist with the same name in different classes [#1203](https://github.com/DonJayamanne/pythonVSCode/issues/1203)
* Ensure unit tests run successfully on Travis for both Python 2.7 and 3.6 [#1255](https://github.com/DonJayamanne/pythonVSCode/pull/1255), [#1241](https://github.com/DonJayamanne/pythonVSCode/issues/1241), [#1315](https://github.com/DonJayamanne/pythonVSCode/issues/1315)
* Fix building of ctags when a path contains a space [#1064](https://github.com/DonJayamanne/pythonVSCode/issues/1064), [#1144](https://github.com/DonJayamanne/pythonVSCode/issues/1144),, [#1213](https://github.com/DonJayamanne/pythonVSCode/pull/1213)
* Fix autocompletion in unsaved Python files [#1194](https://github.com/DonJayamanne/pythonVSCode/issues/1194)
* Fix running of test methods in nose [#597](https://github.com/DonJayamanne/pythonVSCode/issues/597), [#1225](https://github.com/DonJayamanne/pythonVSCode/pull/1225)
* Fix to disable linting of diff windows [#1221](https://github.com/DonJayamanne/pythonVSCode/issues/1221), [#1244](https://github.com/DonJayamanne/pythonVSCode/pull/1244)
* Fix docstring formatting [#1188](https://github.com/DonJayamanne/pythonVSCode/issues/1188)
* Fix to ensure language features can run in parallel without interference with one another [#1314](https://github.com/DonJayamanne/pythonVSCode/issues/1314), [#1318](https://github.com/DonJayamanne/pythonVSCode/pull/1318)
* Fix to ensure unit tests can be debugged more than once per run [#948](https://github.com/DonJayamanne/pythonVSCode/issues/948), [#1353](https://github.com/DonJayamanne/pythonVSCode/pull/1353)
* Fix to ensure parameterized unit tests can be debugged [#1284](https://github.com/DonJayamanne/pythonVSCode/issues/1284), [#1299](https://github.com/DonJayamanne/pythonVSCode/pull/1299)
* Fix issue that causes debugger to freeze/hang [#1041](https://github.com/DonJayamanne/pythonVSCode/issues/1041), [#1354](https://github.com/DonJayamanne/pythonVSCode/pull/1354)
* Fix to support unicode characters in Python tests [#1282](https://github.com/DonJayamanne/pythonVSCode/issues/1282), [#1291](https://github.com/DonJayamanne/pythonVSCode/pull/1291)
* Changes as a result of VS Code API changes [#1270](https://github.com/DonJayamanne/pythonVSCode/issues/1270), [#1288](https://github.com/DonJayamanne/pythonVSCode/pull/1288), [#1372](https://github.com/DonJayamanne/pythonVSCode/issues/1372), [#1300](https://github.com/DonJayamanne/pythonVSCode/pull/1300), [#1298](https://github.com/DonJayamanne/pythonVSCode/issues/1298)
* Updates to Readme [#1212](https://github.com/DonJayamanne/pythonVSCode/issues/1212), [#1222](https://github.com/DonJayamanne/pythonVSCode/issues/1222)
* Fix executing a command under PowerShell [#1098](https://github.com/DonJayamanne/pythonVSCode/issues/1098)


## Version 0.7.0 (3 August 2017)
* Displaying internal documentation [#1008](https://github.com/DonJayamanne/pythonVSCode/issues/1008), [#10860](https://github.com/DonJayamanne/pythonVSCode/issues/10860)
* Fixes to 'async with' snippet [#1108](https://github.com/DonJayamanne/pythonVSCode/pull/1108), [#996](https://github.com/DonJayamanne/pythonVSCode/issues/996)
* Add support for environment variable in unit tests [#1074](https://github.com/DonJayamanne/pythonVSCode/issues/1074)
* Fixes to unit test code lenses not being displayed [#1115](https://github.com/DonJayamanne/pythonVSCode/issues/1115)
* Fix to empty brackets being added [#1110](https://github.com/DonJayamanne/pythonVSCode/issues/1110), [#1031](https://github.com/DonJayamanne/pythonVSCode/issues/1031)
* Fix debugging of Django applications [#819](https://github.com/DonJayamanne/pythonVSCode/issues/819), [#999](https://github.com/DonJayamanne/pythonVSCode/issues/999)
* Update isort to the latest version [#1134](https://github.com/DonJayamanne/pythonVSCode/issues/1134), [#1135](https://github.com/DonJayamanne/pythonVSCode/pull/1135)
* Fix issue causing intellisense and similar functionality to stop working [#1072](https://github.com/DonJayamanne/pythonVSCode/issues/1072), [#1118](https://github.com/DonJayamanne/pythonVSCode/pull/1118), [#1089](https://github.com/DonJayamanne/pythonVSCode/issues/1089)
* Bunch of unit tests and code cleanup
* Resolve issue where navigation to decorated function goes to decorator [#742](https://github.com/DonJayamanne/pythonVSCode/issues/742)
* Go to symbol in workspace leads to nonexisting files [#816](https://github.com/DonJayamanne/pythonVSCode/issues/816), [#829](https://github.com/DonJayamanne/pythonVSCode/issues/829)

## Version 0.6.9 (22 July 2017)
* Fix to enure custom linter paths are respected [#1106](https://github.com/DonJayamanne/pythonVSCode/issues/1106)

## Version 0.6.8 (20 July 2017)
* Add new editor menu 'Run Current Unit Test File' [#1061](https://github.com/DonJayamanne/pythonVSCode/issues/1061)
* Changed 'mypy-lang' to mypy [#930](https://github.com/DonJayamanne/pythonVSCode/issues/930), [#998](https://github.com/DonJayamanne/pythonVSCode/issues/998), [#505](https://github.com/DonJayamanne/pythonVSCode/issues/505)
* Using "Python -m" to launch linters [#716](https://github.com/DonJayamanne/pythonVSCode/issues/716), [#923](https://github.com/DonJayamanne/pythonVSCode/issues/923), [#1059](https://github.com/DonJayamanne/pythonVSCode/issues/1059)
* Add PEP 526 AutoCompletion [#1102](https://github.com/DonJayamanne/pythonVSCode/pull/1102), [#1101](https://github.com/DonJayamanne/pythonVSCode/issues/1101)
* Resolved issues in Go To and Peek Definitions [#1085](https://github.com/DonJayamanne/pythonVSCode/pull/1085), [#961](https://github.com/DonJayamanne/pythonVSCode/issues/961), [#870](https://github.com/DonJayamanne/pythonVSCode/issues/870)

## Version 0.6.7 (02 July 2017)
* Updated icon from jpg to png (transparent background)

## Version 0.6.6 (02 July 2017)
* Provide details of error with solution for changes to syntax in launch.json [#1047](https://github.com/DonJayamanne/pythonVSCode/issues/1047), [#1025](https://github.com/DonJayamanne/pythonVSCode/issues/1025)
* Provide a warning about known issues with having pyenv.cfg whilst debugging [#913](https://github.com/DonJayamanne/pythonVSCode/issues/913)
* Create .vscode directory if not found [#1043](https://github.com/DonJayamanne/pythonVSCode/issues/1043)
* Highlighted text due to linter errors is off by one column [#965](https://github.com/DonJayamanne/pythonVSCode/issues/965), [#970](https://github.com/DonJayamanne/pythonVSCode/pull/970)
* Added preminary support for WSL Bash and Cygwin [#1049](https://github.com/DonJayamanne/pythonVSCode/pull/1049)
* Ability to configure the linter severity levels [#941](https://github.com/DonJayamanne/pythonVSCode/pull/941), [#895](https://github.com/DonJayamanne/pythonVSCode/issues/895)
* Fixes to unit tests [#1051](https://github.com/DonJayamanne/pythonVSCode/pull/1051), [#1050](https://github.com/DonJayamanne/pythonVSCode/pull/1050)
* Outdent lines following `contibue`, `break` and `return` [#1050](https://github.com/DonJayamanne/pythonVSCode/pull/1050)
* Change location of cache for Jedi files [#1035](https://github.com/DonJayamanne/pythonVSCode/pull/1035)
* Fixes to the way directories are searched for Python interpreters [#569](https://github.com/DonJayamanne/pythonVSCode/issues/569), [#1040](https://github.com/DonJayamanne/pythonVSCode/pull/1040)
* Handle outputs from Python packages that interfere with the way autocompletion is handled [#602](https://github.com/DonJayamanne/pythonVSCode/issues/602)

## Version 0.6.5 (13 June 2017)
* Fix error in launch.json [#1006](https://github.com/DonJayamanne/pythonVSCode/issues/1006)
* Detect current workspace interpreter when selecting interpreter [#1006](https://github.com/DonJayamanne/pythonVSCode/issues/979)
* Disable output buffering when debugging [#1005](https://github.com/DonJayamanne/pythonVSCode/issues/1005)
* Updated snippets to use correct placeholder syntax [#976](https://github.com/DonJayamanne/pythonVSCode/pull/976)
* Fix hover and auto complete unit tests [#1012](https://github.com/DonJayamanne/pythonVSCode/pull/1012)
* Fix hover definition variable test for Python 3.5 [#1013](https://github.com/DonJayamanne/pythonVSCode/pull/1013)
* Better formatting of docstring [#821](https://github.com/DonJayamanne/pythonVSCode/pull/821), [#919](https://github.com/DonJayamanne/pythonVSCode/pull/919)
* Supporting more paths when searching for Python interpreters [#569](https://github.com/DonJayamanne/pythonVSCode/issues/569)
* Increase buffer output (to support detection large number of tests) [#927](https://github.com/DonJayamanne/pythonVSCode/issues/927)

## Version 0.6.4 (4 May 2017)
* Fix dates in changelog [#899](https://github.com/DonJayamanne/pythonVSCode/pull/899)
* Using charriage return or line feeds to split a document into multiple lines [#917](https://github.com/DonJayamanne/pythonVSCode/pull/917), [#821](https://github.com/DonJayamanne/pythonVSCode/issues/821)
* Doc string not being displayed [#888](https://github.com/DonJayamanne/pythonVSCode/issues/888)
* Supporting paths that begin with the ~/ [#909](https://github.com/DonJayamanne/pythonVSCode/issues/909)
* Supporting more paths when searching for Python interpreters [#569](https://github.com/DonJayamanne/pythonVSCode/issues/569)
* Supporting ~/ paths when providing the path to ctag file [#910](https://github.com/DonJayamanne/pythonVSCode/issues/910)
* Disable linting of python files opened in diff viewer [#896](https://github.com/DonJayamanne/pythonVSCode/issues/896)
* Added a new command ```Go to Python Object``` [#928](https://github.com/DonJayamanne/pythonVSCode/issues/928)
* Restored the menu item to rediscover tests [#863](https://github.com/DonJayamanne/pythonVSCode/issues/863)
* Changes to rediscover tests when test files are altered and saved [#863](https://github.com/DonJayamanne/pythonVSCode/issues/863)

## Version 0.6.3 (19 April 2017)
* Fix debugger issue [#893](https://github.com/DonJayamanne/pythonVSCode/issues/893)
* Improvements to debugging unit tests (check if string starts with, instead of comparing equality) [#797](https://github.com/DonJayamanne/pythonVSCode/issues/797)

## Version 0.6.2 (13 April 2017)
* Fix incorrect indenting [#880](https://github.com/DonJayamanne/pythonVSCode/issues/880)

### Thanks
* [Yuwei Ba](https://github.com/ibigbug)

## Version 0.6.1 (10 April 2017)
* Add support for new variable syntax in upcoming VS Code release [#774](https://github.com/DonJayamanne/pythonVSCode/issues/774), [#855](https://github.com/DonJayamanne/pythonVSCode/issues/855), [#873](https://github.com/DonJayamanne/pythonVSCode/issues/873), [#823](https://github.com/DonJayamanne/pythonVSCode/issues/823)
* Resolve issues in code refactoring [#802](https://github.com/DonJayamanne/pythonVSCode/issues/802), [#824](https://github.com/DonJayamanne/pythonVSCode/issues/824), [#825](https://github.com/DonJayamanne/pythonVSCode/pull/825)
* Changes to labels in Python Interpreter lookup [#815](https://github.com/DonJayamanne/pythonVSCode/pull/815)
* Resolve Typos [#852](https://github.com/DonJayamanne/pythonVSCode/issues/852)
* Use fully qualitified Python Path when installing dependencies [#866](https://github.com/DonJayamanne/pythonVSCode/issues/866)
* Commands for running tests from a file [#502](https://github.com/DonJayamanne/pythonVSCode/pull/502)
* Fix Sorting of imports when path contains spaces [#811](https://github.com/DonJayamanne/pythonVSCode/issues/811)
* Fixing occasional failure of linters [#793](https://github.com/DonJayamanne/pythonVSCode/issues/793), [#833](https://github.com/DonJayamanne/pythonVSCode/issues/838), [#860](https://github.com/DonJayamanne/pythonVSCode/issues/860)
* Added ability to pre-load some modules to improve autocompletion [#581](https://github.com/DonJayamanne/pythonVSCode/issues/581)

### Thanks
* [Ashwin Mathews](https://github.com/ajmathews)
* [Alexander Ioannidis](https://github.com/slint)
* [Andreas Schlapsi](https://github.com/aschlapsi)

## Version 0.6.0 (10 March 2017)
* Moved Jupyter functionality into a separate extension [Jupyter]()
* Updated readme [#779](https://github.com/DonJayamanne/pythonVSCode/issues/779)
* Changing default arguments of ```mypy``` [#658](https://github.com/DonJayamanne/pythonVSCode/issues/658)
* Added ability to disable formatting [#559](https://github.com/DonJayamanne/pythonVSCode/issues/559)
* Fixing ability to run a Python file in a terminal [#784](https://github.com/DonJayamanne/pythonVSCode/issues/784)
* Added support for Proxy settings when installing Python packages using Pip [#778](https://github.com/DonJayamanne/pythonVSCode/issues/778)

## Version 0.5.9 (3 March 2017)
* Fixed navigating to definitions [#711](https://github.com/DonJayamanne/pythonVSCode/issues/711)
* Support auto detecting binaries from Python Path [#716](https://github.com/DonJayamanne/pythonVSCode/issues/716)
* Setting PYTHONPATH environment variable [#686](https://github.com/DonJayamanne/pythonVSCode/issues/686)
* Improving Linter performance, killing redundant processes [4a8319e](https://github.com/DonJayamanne/pythonVSCode/commit/4a8319e0859f2d49165c9a08fe147a647d03ece9)
* Changed default path of the CATAS file to `.vscode/tags` [#722](https://github.com/DonJayamanne/pythonVSCode/issues/722)
* Add parsing severity level for flake8 and pep8 linters [#709](https://github.com/DonJayamanne/pythonVSCode/pull/709)
* Fix to restore function descriptions (intellisense) [#727](https://github.com/DonJayamanne/pythonVSCode/issues/727)
* Added default configuration for debugging Pyramid [#287](https://github.com/DonJayamanne/pythonVSCode/pull/287)
* Feature request: Run current line in Terminal [#738](https://github.com/DonJayamanne/pythonVSCode/issues/738)
* Miscellaneous improvements to hover provider [6a7a3f3](https://github.com/DonJayamanne/pythonVSCode/commit/6a7a3f32ab8add830d13399fec6f0cdd14cd66fc), [6268306](https://github.com/DonJayamanne/pythonVSCode/commit/62683064d01cfc2b76d9be45587280798a96460b)
* Fixes to rename refactor (due to 'LF' EOL in Windows) [#748](https://github.com/DonJayamanne/pythonVSCode/pull/748)
* Fixes to ctag file being generated in home folder when no workspace is opened [#753](https://github.com/DonJayamanne/pythonVSCode/issues/753)
* Fixes to ctag file being generated in home folder when no workspace is opened [#753](https://github.com/DonJayamanne/pythonVSCode/issues/753)
* Disabling auto-completion in single line comments [#74](https://github.com/DonJayamanne/pythonVSCode/issues/74)
* Fixes to debugging of modules [#518](https://github.com/DonJayamanne/pythonVSCode/issues/518)
* Displaying unit test status icons against unit test code lenses [#678](https://github.com/DonJayamanne/pythonVSCode/issues/678)
* Fix issue where causing 'python.python-debug.startSession' not found message to be displayed when debugging single file [#708](https://github.com/DonJayamanne/pythonVSCode/issues/708)
* Ability to include packages directory when generating tags file [#735](https://github.com/DonJayamanne/pythonVSCode/issues/735)
* Fix issue where running selected text in terminal does not work [#758](https://github.com/DonJayamanne/pythonVSCode/issues/758)
* Fix issue where disabling linter doesn't disable it (when no workspace is open) [#763](https://github.com/DonJayamanne/pythonVSCode/issues/763)
* Search additional directories for Python Interpreters (~/.virtualenvs, ~/Envs, ~/.pyenv) [#569](https://github.com/DonJayamanne/pythonVSCode/issues/569)
* Added ability to pre-load some modules to improve autocompletion [#581](https://github.com/DonJayamanne/pythonVSCode/issues/581)
* Removed invalid default value in launch.json file [#586](https://github.com/DonJayamanne/pythonVSCode/issues/586)
* Added ability to configure the pylint executable path [#766](https://github.com/DonJayamanne/pythonVSCode/issues/766)
* Fixed single file debugger to ensure the Python interpreter configured in python.PythonPath is being used [#769](https://github.com/DonJayamanne/pythonVSCode/issues/769)

## Version 0.5.8 (3 February 2017)
* Fixed a bug in [debugging single files without a launch configuration](https://code.visualstudio.com/updates/v1_9#_debugging-without-a-launch-configuration) [#700](https://github.com/DonJayamanne/pythonVSCode/issues/700)
* Fixed error when starting REPL [#692](https://github.com/DonJayamanne/pythonVSCode/issues/692)

## Version 0.5.7 (3 February 2017)
* Added support for [debugging single files without a launch configuration](https://code.visualstudio.com/updates/v1_9#_debugging-without-a-launch-configuration)
* Adding support for debug snippets [#660](https://github.com/DonJayamanne/pythonVSCode/issues/660)
* Ability to run a selected text in a Django shell [#652](https://github.com/DonJayamanne/pythonVSCode/issues/652)
* Adding support for the use of a customized 'isort' for sorting of imports [#632](https://github.com/DonJayamanne/pythonVSCode/pull/632)
* Debuger auto-detecting python interpreter from the path provided [#688](https://github.com/DonJayamanne/pythonVSCode/issues/688)
* Showing symbol type on hover [#657](https://github.com/DonJayamanne/pythonVSCode/pull/657)
* Fixes to running Python file when terminal uses Powershell [#651](https://github.com/DonJayamanne/pythonVSCode/issues/651)
* Fixes to linter issues when displaying Git diff view for Python files [#665](https://github.com/DonJayamanne/pythonVSCode/issues/665)
* Fixes to 'Go to definition' functionality [#662](https://github.com/DonJayamanne/pythonVSCode/issues/662)
* Fixes to Jupyter cells numbered larger than '10' [#681](https://github.com/DonJayamanne/pythonVSCode/issues/681)

## Version 0.5.6 (16 January 2017)
* Added support for Python 3.6 [#646](https://github.com/DonJayamanne/pythonVSCode/issues/646), [#631](https://github.com/DonJayamanne/pythonVSCode/issues/631), [#619](https://github.com/DonJayamanne/pythonVSCode/issues/619), [#613](https://github.com/DonJayamanne/pythonVSCode/issues/613)
* Autodetect in python path in virtual environments [#353](https://github.com/DonJayamanne/pythonVSCode/issues/353)
* Add syntax highlighting of code samples in hover defintion [#555](https://github.com/DonJayamanne/pythonVSCode/issues/555)
* Launch REPL for currently selected interpreter [#560](https://github.com/DonJayamanne/pythonVSCode/issues/560)
* Fixes to debugging of modules [#589](https://github.com/DonJayamanne/pythonVSCode/issues/589)
* Reminder to install jedi and ctags in Quick Start [#642](https://github.com/DonJayamanne/pythonVSCode/pull/642)
* Improvements to Symbol Provider [#622](https://github.com/DonJayamanne/pythonVSCode/pull/622)
* Changes to disable unit test prompts for workspace [#559](https://github.com/DonJayamanne/pythonVSCode/issues/559)
* Minor fixes [#627](https://github.com/DonJayamanne/pythonVSCode/pull/627)

## Version 0.5.5 (25 November 2016)
* Fixes to debugging of unittests (nose and pytest) [#543](https://github.com/DonJayamanne/pythonVSCode/issues/543)
* Fixes to debugging of Django [#546](https://github.com/DonJayamanne/pythonVSCode/issues/546)

## Version 0.5.4 (24 November 2016)
* Fixes to installing missing packages [#544](https://github.com/DonJayamanne/pythonVSCode/issues/544)
* Fixes to indentation of blocks of code [#432](https://github.com/DonJayamanne/pythonVSCode/issues/432)
* Fixes to debugging of unittests [#543](https://github.com/DonJayamanne/pythonVSCode/issues/543)
* Fixes to extension when a workspace (folder) isn't open [#542](https://github.com/DonJayamanne/pythonVSCode/issues/542)

## Version 0.5.3 (23 November 2016)
* Added support for [PySpark](http://spark.apache.org/docs/0.9.0/python-programming-guide.html) [#539](https://github.com/DonJayamanne/pythonVSCode/pull/539), [#540](https://github.com/DonJayamanne/pythonVSCode/pull/540)
* Debugging unittests (UnitTest, pytest, nose) [#333](https://github.com/DonJayamanne/pythonVSCode/issues/333)
* Displaying progress for formatting [#327](https://github.com/DonJayamanne/pythonVSCode/issues/327)
* Auto indenting ```else:``` inside ```if``` and similar code blocks [#432](https://github.com/DonJayamanne/pythonVSCode/issues/432)
* Prefixing new lines with '#' when new lines are added in the middle of a comment string [#365](https://github.com/DonJayamanne/pythonVSCode/issues/365)
* Debugging python modules [#518](https://github.com/DonJayamanne/pythonVSCode/issues/518), [#354](https://github.com/DonJayamanne/pythonVSCode/issues/354)
    + Use new debug configuration ```Python Module```
* Added support for workspace symbols using Exuberant CTags [#138](https://github.com/DonJayamanne/pythonVSCode/issues/138)
    + New command ```Python: Build Workspace Symbols```
* Added ability for linter to ignore paths or files [#501](https://github.com/DonJayamanne/pythonVSCode/issues/501)
    + Add the following setting in ```settings.json```
```python
        "python.linting.ignorePatterns":  [
            ".vscode/*.py",
            "**/site-packages/**/*.py"
          ],
```
* Automatically adding brackets when autocompleting functions/methods [#425](https://github.com/DonJayamanne/pythonVSCode/issues/425)
    + To enable this feature, turn on the setting ```"python.autoComplete.addBrackets": true```
* Running nose tests with the arguments '--with-xunit' and '--xunit-file' [#517](https://github.com/DonJayamanne/pythonVSCode/issues/517)
* Added support for workspaceRootFolderName in settings.json [#525](https://github.com/DonJayamanne/pythonVSCode/pull/525), [#522](https://github.com/DonJayamanne/pythonVSCode/issues/522)
* Added support for workspaceRootFolderName in settings.json [#525](https://github.com/DonJayamanne/pythonVSCode/pull/525), [#522](https://github.com/DonJayamanne/pythonVSCode/issues/522)
* Fixes to running code in terminal [#515](https://github.com/DonJayamanne/pythonVSCode/issues/515)

## Version 0.5.2
* Fix issue with mypy linter [#505](https://github.com/DonJayamanne/pythonVSCode/issues/505)
* Fix auto completion for files with different encodings [#496](https://github.com/DonJayamanne/pythonVSCode/issues/496)
* Disable warnings when debugging Django version prior to 1.8 [#479](https://github.com/DonJayamanne/pythonVSCode/issues/479)
* Prompt to save changes when refactoring without saving any changes [#441](https://github.com/DonJayamanne/pythonVSCode/issues/441)
* Prompt to save changes when renaminv without saving any changes [#443](https://github.com/DonJayamanne/pythonVSCode/issues/443)
* Use editor indentation size when refactoring code [#442](https://github.com/DonJayamanne/pythonVSCode/issues/442)
* Add support for custom jedi paths [#500](https://github.com/DonJayamanne/pythonVSCode/issues/500)

## Version 0.5.1
* Prompt to install linter if not installed [#255](https://github.com/DonJayamanne/pythonVSCode/issues/255)
* Prompt to configure and install test framework
* Added support for pylama [#495](https://github.com/DonJayamanne/pythonVSCode/pull/495)
* Partial support for PEP484
* Linting python files when they are opened [#462](https://github.com/DonJayamanne/pythonVSCode/issues/462)
* Fixes to unit tests discovery [#307](https://github.com/DonJayamanne/pythonVSCode/issues/307),
[#459](https://github.com/DonJayamanne/pythonVSCode/issues/459)
* Fixes to intelliense [#438](https://github.com/DonJayamanne/pythonVSCode/issues/438),
[#433](https://github.com/DonJayamanne/pythonVSCode/issues/433),
[#457](https://github.com/DonJayamanne/pythonVSCode/issues/457),
[#436](https://github.com/DonJayamanne/pythonVSCode/issues/436),
[#434](https://github.com/DonJayamanne/pythonVSCode/issues/434),
[#447](https://github.com/DonJayamanne/pythonVSCode/issues/447),
[#448](https://github.com/DonJayamanne/pythonVSCode/issues/448),
[#293](https://github.com/DonJayamanne/pythonVSCode/issues/293),
[#381](https://github.com/DonJayamanne/pythonVSCode/pull/381)
* Supporting additional search paths for interpreters on windows [#446](https://github.com/DonJayamanne/pythonVSCode/issues/446)
* Fixes to code refactoring [#440](https://github.com/DonJayamanne/pythonVSCode/issues/440),
[#467](https://github.com/DonJayamanne/pythonVSCode/issues/467),
[#468](https://github.com/DonJayamanne/pythonVSCode/issues/468),
[#445](https://github.com/DonJayamanne/pythonVSCode/issues/445)
* Fixes to linters [#463](https://github.com/DonJayamanne/pythonVSCode/issues/463)
[#439](https://github.com/DonJayamanne/pythonVSCode/issues/439),
* Bug fix in handling nosetest arguments [#407](https://github.com/DonJayamanne/pythonVSCode/issues/407)
* Better error handling when linter fails [#402](https://github.com/DonJayamanne/pythonVSCode/issues/402)
* Restoring extension specific formatting [#421](https://github.com/DonJayamanne/pythonVSCode/issues/421)
* Fixes to debugger (unwanted breakpoints) [#392](https://github.com/DonJayamanne/pythonVSCode/issues/392), [#379](https://github.com/DonJayamanne/pythonVSCode/issues/379)
* Support spaces in python path when executing in terminal [#428](https://github.com/DonJayamanne/pythonVSCode/pull/428)
* Changes to snippets [#429](https://github.com/DonJayamanne/pythonVSCode/pull/429)
* Marketplace changes [#430](https://github.com/DonJayamanne/pythonVSCode/pull/430)
* Cleanup and miscellaneous fixes (typos, keyboard bindings and the liks)

## Version 0.5.0
* Remove dependency on zmq when using Jupyter or IPython (pure python solution)
* Added a default keybinding for ```Jupyter:Run Selection/Line``` of ```ctrl+alt+enter```
* Changes to update settings.json with path to python using [native API](https://github.com/DonJayamanne/pythonVSCode/commit/bce22a2b4af87eaf40669c6360eff3675280cdad)
* Changes to use [native API](https://github.com/DonJayamanne/pythonVSCode/commit/bce22a2b4af87eaf40669c6360eff3675280cdad) for formatting when saving documents
* Reusing existing terminal instead of creating new terminals
* Limiting linter messages to opened documents (hide messages if document is closed) [#375](https://github.com/DonJayamanne/pythonVSCode/issues/375)
* Resolving extension load errors when  [#375](https://github.com/DonJayamanne/pythonVSCode/issues/375)
* Fixes to discovering unittests [#386](https://github.com/DonJayamanne/pythonVSCode/issues/386)
* Fixes to sending code to terminal on Windows [#387](https://github.com/DonJayamanne/pythonVSCode/issues/387)
* Fixes to executing python file in terminal on Windows [#385](https://github.com/DonJayamanne/pythonVSCode/issues/385)
* Fixes to launching local help (documentation) on Linux
* Fixes to typo in configuration documentation [#391](https://github.com/DonJayamanne/pythonVSCode/pull/391)
* Fixes to use ```python.pythonPath``` when sorting imports  [#393](https://github.com/DonJayamanne/pythonVSCode/pull/393)
* Fixes to linters to handle situations when line numbers aren't returned [#399](https://github.com/DonJayamanne/pythonVSCode/pull/399)
* Fixes to signature tooltips when docstring is very long [#368](https://github.com/DonJayamanne/pythonVSCode/issues/368), [#113](https://github.com/DonJayamanne/pythonVSCode/issues/113)

## Version 0.4.2
* Fix for autocompletion and code navigation with unicode characters [#372](https://github.com/DonJayamanne/pythonVSCode/issues/372), [#364](https://github.com/DonJayamanne/pythonVSCode/issues/364)

## Version 0.4.1
* Debugging of [Django templates](https://github.com/DonJayamanne/pythonVSCode/wiki/Debugging-Django#templates)
* Linting with [mypy](https://github.com/DonJayamanne/pythonVSCode/wiki/Linting#mypy)
* Improved error handling when loading [Jupyter/IPython](https://github.com/DonJayamanne/pythonVSCode/wiki/Jupyter-(IPython))
* Fixes to unittests

## Version 0.4.0
* Added support for [Jupyter/IPython](https://github.com/DonJayamanne/pythonVSCode/wiki/Jupyter-(IPython))
* Added local help (offline documentation)
* Added ability to pass in extra arguments to interpreter when executing scripts ([#316](https://github.com/DonJayamanne/pythonVSCode/issues/316))
* Added ability set current working directory as the script file directory, when to executing a Python script
* Rendering intellisense icons correctly ([#322](https://github.com/DonJayamanne/pythonVSCode/issues/322))
* Changes to capitalization of context menu text ([#320](https://github.com/DonJayamanne/pythonVSCode/issues/320))
* Bug fix to running pydocstyle linter on windows ([#317](https://github.com/DonJayamanne/pythonVSCode/issues/317))
* Fixed performance issues with regards to code navigation, displaying code Symbols and the like ([#324](https://github.com/DonJayamanne/pythonVSCode/issues/324))
* Fixed code renaming issue when renaming imports ([#325](https://github.com/DonJayamanne/pythonVSCode/issues/325))
* Fixed issue with the execution of the command ```python.execInTerminal``` via a shortcut ([#340](https://github.com/DonJayamanne/pythonVSCode/issues/340))
* Fixed issue with code refactoring ([#363](https://github.com/DonJayamanne/pythonVSCode/issues/363))

## Version 0.3.24
* Added support for clearing cached tests [#307](https://github.com/DonJayamanne/pythonVSCode/issues/307)
* Added support for executing files in terminal with spaces in paths [#308](https://github.com/DonJayamanne/pythonVSCode/issues/308)
* Fix issue related to running unittests on Windows [#309](https://github.com/DonJayamanne/pythonVSCode/issues/309)
* Support custom environment variables when launching external terminal [#311](https://github.com/DonJayamanne/pythonVSCode/issues/311)

## Version 0.3.23
* Added support for the attribute supportsRunInTerminal attribute in debugger [#304](https://github.com/DonJayamanne/pythonVSCode/issues/304)
* Changes to ensure remote debugging resolves remote paths correctly [#302](https://github.com/DonJayamanne/pythonVSCode/issues/302)
* Added support for custom pytest and nosetest paths [#301](https://github.com/DonJayamanne/pythonVSCode/issues/301)
* Resolved issue in ```Watch``` window displaying ```<error:previous evaluation...``` [#301](https://github.com/DonJayamanne/pythonVSCode/issues/301)
* Reduce extension size by removing unwanted files [#296](https://github.com/DonJayamanne/pythonVSCode/issues/296)
* Updated code snippets

## Version 0.3.22
* Added few new snippets
* Integrated [Unit Tests](https://github.com/DonJayamanne/pythonVSCode/wiki/UnitTests)
* Selecting interpreter and updating ```settings.json```[Documentation]](https://github.com/DonJayamanne/pythonVSCode/wiki/Miscellaneous#select-an-interpreter), [#257](https://github.com/DonJayamanne/pythonVSCode/issues/257)
* Running a file or selection in terminal [Documentation](https://github.com/DonJayamanne/pythonVSCode/wiki/Miscellaneous#execute-in-python-terminal), [#261](https://github.com/DonJayamanne/pythonVSCode/wiki/Miscellaneous#execute-in-python-terminal) (new to [Visual Studio Code 1.5](https://code.visualstudio.com/Updates#_extension-authoring))
* Debugging an application using the integrated terminal window (new to [Visual Studio Code 1.5](https://code.visualstudio.com/Updates#_node-debugging))
* Running a python script without debugging [#118](https://github.com/DonJayamanne/pythonVSCode/issues/118)
* Displaying errors in variable explorer when debugging [#271](https://github.com/DonJayamanne/pythonVSCode/issues/271)
* Ability to debug applications as sudo [#224](https://github.com/DonJayamanne/pythonVSCode/issues/224)
* Fixed debugger crashes [#263](https://github.com/DonJayamanne/pythonVSCode/issues/263)
* Asynchronour display of unit tests [#190](https://github.com/DonJayamanne/pythonVSCode/issues/190)
* Fixed issues when using relative paths in ```settings.json``` [#276](https://github.com/DonJayamanne/pythonVSCode/issues/276)
* Fixes issue of hardcoding interpreter command arguments [#256](https://github.com/DonJayamanne/pythonVSCode/issues/256)
* Fixes resolving of remote paths when debugging remote applications [#252](https://github.com/DonJayamanne/pythonVSCode/issues/252)

## Version 0.3.20
* Sharing python.pythonPath value with debug configuration [#214](https://github.com/DonJayamanne/pythonVSCode/issues/214) and [#183](https://github.com/DonJayamanne/pythonVSCode/issues/183)
* Support extract variable and method refactoring [#220](https://github.com/DonJayamanne/pythonVSCode/issues/220)
* Support environment variables in settings [#148](https://github.com/DonJayamanne/pythonVSCode/issues/148)
* Support formatting of selected text [#197](https://github.com/DonJayamanne/pythonVSCode/issues/197) and [#183](https://github.com/DonJayamanne/pythonVSCode/issues/183)
* Support autocompletion of parameters [#71](https://github.com/DonJayamanne/pythonVSCode/issues/71)
* Display name of linter along with diagnostic messages [#199](https://github.com/DonJayamanne/pythonVSCode/issues/199)
* Auto indenting of except and async functions [#205](https://github.com/DonJayamanne/pythonVSCode/issues/205) and [#215](https://github.com/DonJayamanne/pythonVSCode/issues/215)
* Support changes to pythonPath without having to restart VS Code [#216](https://github.com/DonJayamanne/pythonVSCode/issues/216)
* Resolved issue to support large debug outputs [#52](https://github.com/DonJayamanne/pythonVSCode/issues/52) and  [#52](https://github.com/DonJayamanne/pythonVSCode/issues/203)
* Handling instances when debugging with invalid paths to the python interpreter [#229](https://github.com/DonJayamanne/pythonVSCode/issues/229)
* Fixed refactoring on Python 3.5 [#244](https://github.com/DonJayamanne/pythonVSCode/issues/229)
* Fixed parsing errors when refactoring [#244](https://github.com/DonJayamanne/pythonVSCode/issues/229)

## Version 0.3.21
* Sharing python.pythonPath value with debug configuration [#214](https://github.com/DonJayamanne/pythonVSCode/issues/214) and [#183](https://github.com/DonJayamanne/pythonVSCode/issues/183)
* Support extract variable and method refactoring [#220](https://github.com/DonJayamanne/pythonVSCode/issues/220)
* Support environment variables in settings [#148](https://github.com/DonJayamanne/pythonVSCode/issues/148)
* Support formatting of selected text [#197](https://github.com/DonJayamanne/pythonVSCode/issues/197) and [#183](https://github.com/DonJayamanne/pythonVSCode/issues/183)
* Support autocompletion of parameters [#71](https://github.com/DonJayamanne/pythonVSCode/issues/71)
* Display name of linter along with diagnostic messages [#199](https://github.com/DonJayamanne/pythonVSCode/issues/199)
* Auto indenting of except and async functions [#205](https://github.com/DonJayamanne/pythonVSCode/issues/205) and [#215](https://github.com/DonJayamanne/pythonVSCode/issues/215)
* Support changes to pythonPath without having to restart VS Code [#216](https://github.com/DonJayamanne/pythonVSCode/issues/216)
* Resolved issue to support large debug outputs [#52](https://github.com/DonJayamanne/pythonVSCode/issues/52) and  [#52](https://github.com/DonJayamanne/pythonVSCode/issues/203)
* Handling instances when debugging with invalid paths to the python interpreter [#229](https://github.com/DonJayamanne/pythonVSCode/issues/229)
* Fixed refactoring on Python 3.5 [#244](https://github.com/DonJayamanne/pythonVSCode/issues/229)

## Version 0.3.19
* Sharing python.pythonPath value with debug configuration [#214](https://github.com/DonJayamanne/pythonVSCode/issues/214) and [#183](https://github.com/DonJayamanne/pythonVSCode/issues/183)
* Support extract variable and method refactoring [#220](https://github.com/DonJayamanne/pythonVSCode/issues/220)
* Support environment variables in settings [#148](https://github.com/DonJayamanne/pythonVSCode/issues/148)
* Support formatting of selected text [#197](https://github.com/DonJayamanne/pythonVSCode/issues/197) and [#183](https://github.com/DonJayamanne/pythonVSCode/issues/183)
* Support autocompletion of parameters [#71](https://github.com/DonJayamanne/pythonVSCode/issues/71)
* Display name of linter along with diagnostic messages [#199](https://github.com/DonJayamanne/pythonVSCode/issues/199)
* Auto indenting of except and async functions [#205](https://github.com/DonJayamanne/pythonVSCode/issues/205) and [#215](https://github.com/DonJayamanne/pythonVSCode/issues/215)
* Support changes to pythonPath without having to restart VS Code [#216](https://github.com/DonJayamanne/pythonVSCode/issues/216)
* Resolved issue to support large debug outputs [#52](https://github.com/DonJayamanne/pythonVSCode/issues/52) and  [#52](https://github.com/DonJayamanne/pythonVSCode/issues/203)
* Handling instances when debugging with invalid paths to the python interpreter [#229](https://github.com/DonJayamanne/pythonVSCode/issues/229)

## Version 0.3.18
* Modifications to support environment variables in settings [#148](https://github.com/DonJayamanne/pythonVSCode/issues/148)
* Modifications to support formatting of selected text [#197](https://github.com/DonJayamanne/pythonVSCode/issues/197) and [#183](https://github.com/DonJayamanne/pythonVSCode/issues/183)
* Added support to intellisense for parameters [#71](https://github.com/DonJayamanne/pythonVSCode/issues/71)
* Display name of linter along with diagnostic messages [#199](https://github.com/DonJayamanne/pythonVSCode/issues/199)

## Version 0.3.15
* Modifications to handle errors in linters [#185](https://github.com/DonJayamanne/pythonVSCode/issues/185)
* Fixes to formatting and handling of not having empty lines at end of file [#181](https://github.com/DonJayamanne/pythonVSCode/issues/185)
* Modifications to infer paths of packages on windows [#178](https://github.com/DonJayamanne/pythonVSCode/issues/178)
* Fix for debugger crashes [#45](https://github.com/DonJayamanne/pythonVSCode/issues/45)
* Changes to App Insights key [#156](https://github.com/DonJayamanne/pythonVSCode/issues/156)
* Updated Jedi library to latest version [#173](https://github.com/DonJayamanne/pythonVSCode/issues/173)
* Updated iSort library to latest version [#174](https://github.com/DonJayamanne/pythonVSCode/issues/174)

## Version 0.3.14
* Modifications to handle errors in linters when the linter isn't installed.

## Version 0.3.13
* Fixed error message being displayed by linters and formatters

## Version 0.3.12
* Changes to how linters and formatters are executed (optimizations and changes to settings to separate out the command line arguments) [#178](https://github.com/DonJayamanne/pythonVSCode/issues/178), [#163](https://github.com/DonJayamanne/pythonVSCode/issues/163)
* Fix to support Unicode characters in debugger [#102](https://github.com/DonJayamanne/pythonVSCode/issues/102)
* Added support for {workspaceRoot} in Path settings defined in settings.js [#148](https://github.com/DonJayamanne/pythonVSCode/issues/148)
* Resolving path of linters and formatters based on python path defined in settings.json [#148](https://github.com/DonJayamanne/pythonVSCode/issues/148)
* Better handling of Paths to python executable and related tools (linters, formatters) in virtual environments [#148](https://github.com/DonJayamanne/pythonVSCode/issues/148)
* Added support for configurationDone event in debug adapter [#168](https://github.com/DonJayamanne/pythonVSCode/issues/168), [#145](https://github.com/DonJayamanne/pythonVSCode/issues/145)

## Version 0.3.11
* Added support for telemetry #156
* Optimized code formatting and sorting of imports #150, #151, #157
* Fixed issues in code formatting #171
* Modifications to display errors returned by debugger #111
* Fixed the prospector linter #142
* Modified to resolve issues where debugger wasn't handling code exceptions correctly #159
* Added support for unit tests using pytest #164
* General code cleanup

## Version 0.3.10
* Fixed issue with duplicate output channels being created
* Fixed issues in the LICENSE file
* Fixed issue where current directory was incorrect [#68](https://github.com/DonJayamanne/pythonVSCode/issues/68)
* General cleanup of code

## Version 0.3.9
* Fixed auto indenting issues [#137](https://github.com/DonJayamanne/pythonVSCode/issues/137)

## Version 0.3.8
* Added support for linting using prospector [#130](https://github.com/DonJayamanne/pythonVSCode/pull/130)
* Fixed issue where environment variables weren't being inherited by the debugger [#109](https://github.com/DonJayamanne/pythonVSCode/issues/109) and [#77](https://github.com/DonJayamanne/pythonVSCode/issues/77)

## Version 0.3.7
* Added support for auto indenting of some keywords [#83](https://github.com/DonJayamanne/pythonVSCode/issues/83)
* Added support for launching console apps for Mac [#128](https://github.com/DonJayamanne/pythonVSCode/issues/128)
* Fixed issue where configuration files for pylint, pep8 and flake8 commands weren't being read correctly [#117](https://github.com/DonJayamanne/pythonVSCode/issues/117)

## Version 0.3.6
* Added support for linting using pydocstyle [#56](https://github.com/DonJayamanne/pythonVSCode/issues/56)
* Added support for auto-formatting documents upon saving (turned off by default) [#27](https://github.com/DonJayamanne/pythonVSCode/issues/27)
* Added support to configure the output window for linting, formatting and unit test messages [#112](https://github.com/DonJayamanne/pythonVSCode/issues/112)

## Version 0.3.5
* Fixed printing of unicode characters when evaulating expressions [#73](https://github.com/DonJayamanne/pythonVSCode/issues/73)

## Version 0.3.4
* Updated snippets
* Fixes to remote debugging [#65](https://github.com/DonJayamanne/pythonVSCode/issues/65)
* Fixes related to code navigation [#58](https://github.com/DonJayamanne/pythonVSCode/issues/58) and [#78](https://github.com/DonJayamanne/pythonVSCode/pull/78)
* Changes to allow code navigation for methods

## Version 0.3.0
* Remote debugging (attaching to local and remote processes)
* Debugging with support for shebang
* Support for passing environment variables to debug program
* Improved error handling in the extension

## Version 0.2.9
* Added support for debugging django applications
 + Debugging templates is not supported at this stage

## Version 0.2.8
* Added support for conditional break points
* Added ability to optionally display the shell window (Windows Only, Mac is coming soon)
  +  Allowing an interactive shell window, which isn't supported in VSCode.
* Added support for optionally breaking into python code as soon as debugger starts
* Fixed debugging when current thread is busy processing.
* Updated documentation with samples and instructions

## Version 0.2.4
* Fixed issue where debugger would break into all exceptions
* Added support for breaking on all and uncaught exceptions
* Added support for pausing (breaking) into a running program while debugging.

## Version 0.2.3
* Fixed termination of debugger

## Version 0.2.2
* Improved debugger for Mac, with support for Multi threading, Web Applications, expanding properties, etc
* (Debugging now works on both Windows and Mac)
* Debugging no longer uses PDB

## Version 0.2.1
* Improved debugger for Windows, with support for Multi threading, debugging Multi-threaded apps, Web Applications, expanding properties, etc
* Added support for relative paths for extra paths in additional libraries for Auto Complete
* Fixed a bug where paths to custom Python versions weren't respected by the previous (PDB) debugger
* NOTE: PDB Debugger is still supported

## Version 0.1.3
* Fixed linting when using pylint

## Version 0.1.2
* Fixed autoformatting of code (falling over when using yapf8)

## Version 0.1.1
* Fixed linting of files on Mac
* Added support for linting using pep8
* Added configuration support for pep8 and pylint
* Added support for configuring paths for pep8, pylint and autopep8
* Added snippets
* Added support for formatting using yapf
* Added a number of configuration settings

## Version 0.0.4
* Added support for linting using Pylint (configuring pylint is coming soon)
* Added support for sorting Imports (Using the command "Pythong: Sort Imports")
* Added support for code formatting using Autopep8 (configuring autopep8 is coming soon)
* Added ability to view global variables, arguments, add and remove break points

## Version 0.0.3
* Added support for debugging using PDB<|MERGE_RESOLUTION|>--- conflicted
+++ resolved
@@ -1,6 +1,5 @@
 # Changelog
 
-<<<<<<< HEAD
 
 ## master
 
@@ -58,8 +57,6 @@
 part of!
 
 
-=======
->>>>>>> ed501bf4
 ## 2019.6.0 (25 June 2019)
 
 ### Enhancements
